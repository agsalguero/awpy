package main

import (
	"encoding/json"
	"flag"
	"fmt"
	"math"
	"os"
	"strconv"
	"strings"

	dem "github.com/markus-wa/demoinfocs-golang/v3/pkg/demoinfocs"
	common "github.com/markus-wa/demoinfocs-golang/v3/pkg/demoinfocs/common"
	events "github.com/markus-wa/demoinfocs-golang/v3/pkg/demoinfocs/events"
)

const unknown = "Unknown"
const spectator = "Spectator"
const unassigned = "Unassigned"
const plant = "plant"
const unranked = "Unranked"
const zeroTime = "00:00"

// Game is the overall struct that holds the parsed demo data.
type Game struct {
	MatchName      string          `json:"matchID"`
	ClientName     string          `json:"clientName"`
	Map            string          `json:"mapName"`
	TickRate       int64           `json:"tickRate"`
	PlaybackTicks  int64           `json:"playbackTicks"`
	PlaybackFrames int64           `json:"playbackFramesCount"`
	ParsedToFrame  int64           `json:"parsedToFrameIdx"`
	ParsingOpts    ParserOpts      `json:"parserParameters"`
	ServerVars     ServerConVar    `json:"serverVars"`
	MatchPhases    MatchPhases     `json:"matchPhases"`
	MMRanks        []MMRank        `json:"matchmakingRanks"`
	Chat           []Chat          `json:"chatMessages"`
	Connections    []ConnectAction `json:"playerConnections"`
	Rounds         []GameRound     `json:"gameRounds"`
}

// ParserOpts holds the parameters passed to the parser.
type ParserOpts struct {
	ParseRate       int    `json:"parseRate"`
	ParseFrames     bool   `json:"parseFrames"`
	ParseKillFrames bool   `json:"parseKillFrames"`
	TradeTime       int64  `json:"tradeTime"`
	RoundBuyStyle   string `json:"roundBuyStyle"`
	DamagesRolled   bool   `json:"damagesRolledUp"`
	ParseChat       bool   `json:"parseChat"`
}

// MatchPhases holds lists of when match events occurred.
type MatchPhases struct {
	AnnLastRoundHalf    []int64 `json:"announcementLastRoundHalf"`
	AnnFinalRound       []int64 `json:"announcementFinalRound"`
	AnnMatchStarted     []int64 `json:"announcementMatchStarted"`
	RoundStarted        []int64 `json:"roundStarted"`
	RoundEnded          []int64 `json:"roundEnded"`
	RoundFreezeEnded    []int64 `json:"roundFreezetimeEnded"`
	RoundEndedOfficial  []int64 `json:"roundEndedOfficial"`
	GameHalfEnded       []int64 `json:"gameHalfEnded"`
	MatchStart          []int64 `json:"matchStart"`
	MatchStartedChanged []int64 `json:"matchStartedChanged"`
	WarmupChanged       []int64 `json:"warmupChanged"`
	TeamSwitch          []int64 `json:"teamSwitch"`
}

// ServerConVar holds server convars, like round timers and timeouts, etc. Not always accurate.
type ServerConVar struct {
	CashBombDefused               int64 `json:"cashBombDefused"`               // cash_player_bomb_defused
	CashBombPlanted               int64 `json:"cashBombPlanted"`               // cash_player_bomb_planted
	CashWinBomb                   int64 `json:"cashTeamTWinBomb"`              // cash_team_terrorist_win_bomb
	CashWinDefuse                 int64 `json:"cashWinDefuse"`                 // cash_team_win_by_defusing_bomb
	CashWinTimeRunOut             int64 `json:"cashWinTimeRunOut"`             // cash_team_win_by_time_running_out_bomb
	CashWinElimination            int64 `json:"cashWinElimination"`            // cash_team_elimination_bomb_map
	CashPlayerKilledDefault       int64 `json:"cashPlayerKilledDefault"`       // cash_player_killed_enemy_default
	CashTeamLoserBonus            int64 `json:"cashTeamLoserBonus"`            // cash_team_loser_bonus
	CashTeamLoserBonusConsecutive int64 `json:"cashTeamLoserBonusConsecutive"` // cash_team_loser_bonus_consecutive_rounds
	RoundTime                     int64 `json:"roundTime"`                     // mp_roundtime
	RoundTimeDefuse               int64 `json:"roundTimeDefuse"`               // mp_roundtime_defuse
	RoundRestartDelay             int64 `json:"roundRestartDelay"`             // mp_round_restart_delay
	FreezeTime                    int64 `json:"freezeTime"`                    // mp_freezetime
	BuyTime                       int64 `json:"buyTime"`                       // mp_buytime
	BombTimer                     int64 `json:"bombTimer"`                     // mp_c4timer
	MaxRounds                     int64 `json:"maxRounds"`                     // mp_maxrounds
	TimeoutsAllowed               int64 `json:"timeoutsAllowed"`               // mp_team_timeout_max
	CoachingAllowed               int64 `json:"coachingAllowed"`               // sv_coaching_enabled
}

// MMRank holds the matchmaking ranks. Only for MM demos.
type MMRank struct {
	SteamID    uint64  `json:"steamID"`
	RankChange float32 `json:"rankChange"`
	RankOld    string  `json:"rankOld"`
	RankNew    string  `json:"rankNew"`
	WinCount   int     `json:"winCount"`
}

// Chat player and server chat messages.
type Chat struct {
	SteamID *int64   `json:"steamID"`
	Text    string   `json:"text"`
	Tick    int64    `json:"tick"`
	Params  []string `json:"params"` // params for SayText2
	IsChat  bool     `json:"isChat"` // true for Chat and variable for SayText
	// Unclear: Seems true for ChatMessages to allchat
	// but false for SayText admin commands to all chat
	IsChatAll bool   `json:"isChatAll"`
	Type      string `json:"type"`
}

// ConnectAction is the act of connecting or disconnecting to the server.
type ConnectAction struct {
	Tick        int64  `json:"tick"`
	ConnectType string `json:"action"`
	SteamID     uint64 `json:"steamID"`
}

// GameRound contains round info and events.
type GameRound struct {
	RoundNum             int64              `json:"roundNum"`
	IsWarmup             bool               `json:"isWarmup"`
	StartTick            int64              `json:"startTick"`
	FreezeTimeEndTick    int64              `json:"freezeTimeEndTick"`
	EndTick              int64              `json:"endTick"`
	EndOfficialTick      int64              `json:"endOfficialTick"`
	BombPlantTick        *int64             `json:"bombPlantTick"`
	TScore               int64              `json:"tScore"`
	CTScore              int64              `json:"ctScore"`
	EndTScore            int64              `json:"endTScore"`
	EndCTScore           int64              `json:"endCTScore"`
	CTTeam               *string            `json:"ctTeam"`
	TTeam                *string            `json:"tTeam"`
	WinningSide          string             `json:"winningSide"`
	WinningTeam          *string            `json:"winningTeam"`
	LosingTeam           *string            `json:"losingTeam"`
	Reason               string             `json:"roundEndReason"`
	MVPName              string             `json:"MVPName"`
	MVPSteamID           int64              `json:"MVPSteamID"`
	MVPReason            string             `json:"MVPReason"`
	CTFreezeTimeEndEqVal int64              `json:"ctFreezeTimeEndEqVal"`
	CTRoundStartEqVal    int64              `json:"ctRoundStartEqVal"`
	CTRoundMoneySpend    int64              `json:"ctRoundSpendMoney"`
	CTBuyType            string             `json:"ctBuyType"`
	TFreezeTimeEndEqVal  int64              `json:"tFreezeTimeEndEqVal"`
	TRoundStartEqVal     int64              `json:"tRoundStartEqVal"`
	TRoundMoneySpend     int64              `json:"tRoundSpendMoney"`
	TBuyType             string             `json:"tBuyType"`
	CTSide               PlayerTeams        `json:"ctSide"`
	TSide                PlayerTeams        `json:"tSide"`
	Kills                []KillAction       `json:"kills"`
	Damages              []DamageAction     `json:"damages"`
	Grenades             []GrenadeAction    `json:"grenades"`
	Bomb                 []BombAction       `json:"bombEvents"`
	WeaponFires          []WeaponFireAction `json:"weaponFires"`
	Flashes              []FlashAction      `json:"flashes"`
	Frames               []GameFrame        `json:"frames"`
}

// PlayerTeam.
type PlayerTeams struct {
	TeamName string    `json:"teamName"`
	Players  []Players `json:"players"`
}

// Players.
type Players struct {
	PlayerName string `json:"playerName"`
	SteamID    int64  `json:"steamID"`
}

// GrenadeAction events.
type GrenadeAction struct {
	ThrowTick        int64   `json:"throwTick"`
	DestroyTick      int64   `json:"destroyTick"`
	ThrowSecond      float64 `json:"throwSeconds"`
	ThrowClockTime   string  `json:"throwClockTime"`
	DestroySecond    float64 `json:"destroySeconds"`
	DestroyClockTime string  `json:"destroyClockTime"`
	ThrowerSteamID   int64   `json:"throwerSteamID"`
	ThrowerName      string  `json:"throwerName"`
	ThrowerTeam      string  `json:"throwerTeam"`
	ThrowerSide      string  `json:"throwerSide"`
	ThrowerX         float64 `json:"throwerX"`
	ThrowerY         float64 `json:"throwerY"`
	ThrowerZ         float64 `json:"throwerZ"`
	Grenade          string  `json:"grenadeType"`
	GrenadeX         float64 `json:"grenadeX"`
	GrenadeY         float64 `json:"grenadeY"`
	GrenadeZ         float64 `json:"grenadeZ"`
	UniqueID         int64   `json:"entityId"`
}

// BombAction events.
type BombAction struct {
	Tick          int64   `json:"tick"`
	Second        float64 `json:"seconds"`
	ClockTime     string  `json:"clockTime"`
	PlayerSteamID int64   `json:"playerSteamID"`
	PlayerName    string  `json:"playerName"`
	PlayerTeam    string  `json:"playerTeam"`
	PlayerX       float64 `json:"playerX"`
	PlayerY       float64 `json:"playerY"`
	PlayerZ       float64 `json:"playerZ"`
	BombAction    string  `json:"bombAction"`
	BombSite      *string `json:"bombSite"`
}

// DamageAction events.
type DamageAction struct {
	Tick             int64    `json:"tick"`
	Second           float64  `json:"seconds"`
	ClockTime        string   `json:"clockTime"`
	AttackerSteamID  *int64   `json:"attackerSteamID"`
	AttackerName     *string  `json:"attackerName"`
	AttackerTeam     *string  `json:"attackerTeam"`
	AttackerSide     *string  `json:"attackerSide"`
	AttackerX        *float64 `json:"attackerX"`
	AttackerY        *float64 `json:"attackerY"`
	AttackerZ        *float64 `json:"attackerZ"`
	AttackerViewX    *float64 `json:"attackerViewX"`
	AttackerViewY    *float64 `json:"attackerViewY"`
	AttackerStrafe   *bool    `json:"attackerStrafe"`
	VictimSteamID    *int64   `json:"victimSteamID"`
	VictimName       *string  `json:"victimName"`
	VictimTeam       *string  `json:"victimTeam"`
	VictimSide       *string  `json:"victimSide"`
	VictimX          *float64 `json:"victimX"`
	VictimY          *float64 `json:"victimY"`
	VictimZ          *float64 `json:"victimZ"`
	VictimViewX      *float64 `json:"victimViewX"`
	VictimViewY      *float64 `json:"victimViewY"`
	Weapon           string   `json:"weapon"`
	WeaponClass      string   `json:"weaponClass"`
	HpDamage         int64    `json:"hpDamage"`
	HpDamageTaken    int64    `json:"hpDamageTaken"`
	ArmorDamage      int64    `json:"armorDamage"`
	ArmorDamageTaken int64    `json:"armorDamageTaken"`
	HitGroup         string   `json:"hitGroup"`
	IsTeamDmg        bool     `json:"isFriendlyFire"`
	Distance         float64  `json:"distance"`
	ZoomLevel        *int64   `json:"zoomLevel"`
}

// KillAction events.
type KillAction struct {
	Tick                int64    `json:"tick"`
	Second              float64  `json:"seconds"`
	ClockTime           string   `json:"clockTime"`
	AttackerSteamID     *int64   `json:"attackerSteamID"`
	AttackerName        *string  `json:"attackerName"`
	AttackerTeam        *string  `json:"attackerTeam"`
	AttackerSide        *string  `json:"attackerSide"`
	AttackerX           *float64 `json:"attackerX"`
	AttackerY           *float64 `json:"attackerY"`
	AttackerZ           *float64 `json:"attackerZ"`
	AttackerViewX       *float64 `json:"attackerViewX"`
	AttackerViewY       *float64 `json:"attackerViewY"`
	VictimSteamID       *int64   `json:"victimSteamID"`
	VictimName          *string  `json:"victimName"`
	VictimTeam          *string  `json:"victimTeam"`
	VictimSide          *string  `json:"victimSide"`
	VictimX             *float64 `json:"victimX"`
	VictimY             *float64 `json:"victimY"`
	VictimZ             *float64 `json:"victimZ"`
	VictimViewX         *float64 `json:"victimViewX"`
	VictimViewY         *float64 `json:"victimViewY"`
	AssisterSteamID     *int64   `json:"assisterSteamID"`
	AssisterName        *string  `json:"assisterName"`
	AssisterTeam        *string  `json:"assisterTeam"`
	AssisterSide        *string  `json:"assisterSide"`
	IsSuicide           bool     `json:"isSuicide"`
	IsTeamkill          bool     `json:"isTeamkill"`
	IsWallbang          bool     `json:"isWallbang"`
	PenetratedObjects   int64    `json:"penetratedObjects"`
	IsFirstKill         bool     `json:"isFirstKill"`
	IsHeadshot          bool     `json:"isHeadshot"`
	VictimBlinded       bool     `json:"victimBlinded"`
	AttackerBlinded     bool     `json:"attackerBlinded"`
	FlashThrowerSteamID *int64   `json:"flashThrowerSteamID"`
	FlashThrowerName    *string  `json:"flashThrowerName"`
	FlashThrowerTeam    *string  `json:"flashThrowerTeam"`
	FlashThrowerSide    *string  `json:"flashThrowerSide"`
	NoScope             bool     `json:"noScope"`
	ThruSmoke           bool     `json:"thruSmoke"`
	Distance            float64  `json:"distance"`
	IsTrade             bool     `json:"isTrade"`
	PlayerTradedName    *string  `json:"playerTradedName"`
	PlayerTradedTeam    *string  `json:"playerTradedTeam"`
	PlayerTradedSteamID *int64   `json:"playerTradedSteamID"`
	PlayerTradedSide    *string  `json:"playerTradedSide"`
	Weapon              string   `json:"weapon"`
	WeaponClass         string   `json:"weaponClass"`
}

// WeaponFireAction events.
type WeaponFireAction struct {
	Tick           int64   `json:"tick"`
	Second         float64 `json:"seconds"`
	ClockTime      string  `json:"clockTime"`
	PlayerSteamID  int64   `json:"playerSteamID"`
	PlayerName     string  `json:"playerName"`
	PlayerTeam     string  `json:"playerTeam"`
	PlayerSide     string  `json:"playerSide"`
	PlayerX        float64 `json:"playerX"`
	PlayerY        float64 `json:"playerY"`
	PlayerZ        float64 `json:"playerZ"`
	PlayerViewX    float64 `json:"playerViewX"`
	PlayerViewY    float64 `json:"playerViewY"`
	PlayerStrafe   bool    `json:"playerStrafe"`
	Weapon         string  `json:"weapon"`
	WeaponClass    string  `json:"weaponClass"`
	AmmoInMagazine int64   `json:"ammoInMagazine"`
	AmmoInReserve  int64   `json:"ammoInReserve"`
	ZoomLevel      int64   `json:"zoomLevel"`
}

// FlashAction events.
type FlashAction struct {
	Tick            int64    `json:"tick"`
	Second          float64  `json:"seconds"`
	ClockTime       string   `json:"clockTime"`
	AttackerSteamID int64    `json:"attackerSteamID"`
	AttackerName    string   `json:"attackerName"`
	AttackerTeam    string   `json:"attackerTeam"`
	AttackerSide    string   `json:"attackerSide"`
	AttackerX       float64  `json:"attackerX"`
	AttackerY       float64  `json:"attackerY"`
	AttackerZ       float64  `json:"attackerZ"`
	AttackerViewX   float64  `json:"attackerViewX"`
	AttackerViewY   float64  `json:"attackerViewY"`
	PlayerSteamID   *int64   `json:"playerSteamID"`
	PlayerName      *string  `json:"playerName"`
	PlayerTeam      *string  `json:"playerTeam"`
	PlayerSide      *string  `json:"playerSide"`
	PlayerX         *float64 `json:"playerX"`
	PlayerY         *float64 `json:"playerY"`
	PlayerZ         *float64 `json:"playerZ"`
	PlayerViewX     *float64 `json:"playerViewX"`
	PlayerViewY     *float64 `json:"playerViewY"`
	FlashDuration   *float64 `json:"flashDuration"`
}

// GameFrame (game state at time t).
type GameFrame struct {
	FrameID       int64         `json:"frameID"`
	GlobalFrameID int64         `json:"globalFrameID"`
	IsKillFrame   bool          `json:"isKillFrame"`
	Tick          int64         `json:"tick"`
	Second        float64       `json:"seconds"`
	ClockTime     string        `json:"clockTime"`
	T             TeamFrameInfo `json:"t"`
	CT            TeamFrameInfo `json:"ct"`
	BombPlanted   bool          `json:"bombPlanted"`
	BombSite      string        `json:"bombsite"`
	Bomb          BombInfo      `json:"bomb"`
	Projectiles   []GrenadeInfo `json:"projectiles"`
	Smokes        []Smoke       `json:"smokes"`
	Fires         []Fire        `json:"fires"`
}

// Bomb location.
type BombInfo struct {
	X float64 `json:"x"`
	Y float64 `json:"y"`
	Z float64 `json:"z"`
}

// Projectile.
type GrenadeInfo struct {
	ProjectileType string  `json:"projectileType"`
	X              float64 `json:"x"`
	Y              float64 `json:"y"`
	Z              float64 `json:"z"`
}

// Inferno from molly or incend. grenade.
type Fire struct {
	UniqueID int64   `json:"uniqueID"`
	X        float64 `json:"x"`
	Y        float64 `json:"y"`
	Z        float64 `json:"z"`
}

// TeamFrameInfo at time t.
type TeamFrameInfo struct {
	Side         string       `json:"side"`
	Team         string       `json:"teamName"`
	CurrentEqVal int64        `json:"teamEqVal"`
	AlivePlayers int64        `json:"alivePlayers"`
	TotalUtility int64        `json:"totalUtility"`
	Players      []PlayerInfo `json:"players"`
}

// PlayerInfo at time t.
type PlayerInfo struct {
	PlayerSteamID   int64        `json:"steamID"`
	PlayerName      string       `json:"name"`
	PlayerTeam      string       `json:"team"`
	PlayerSide      string       `json:"side"`
	X               float64      `json:"x"`
	Y               float64      `json:"y"`
	Z               float64      `json:"z"`
	EyeX            float64      `json:"eyeX"`
	EyeY            float64      `json:"eyeY"`
	EyeZ            float64      `json:"eyeZ"`
	VelX            float64      `json:"velocityX"`
	VelY            float64      `json:"velocityY"`
	VelZ            float64      `json:"velocityZ"`
	ViewX           float64      `json:"viewX"`
	ViewY           float64      `json:"viewY"`
	Hp              int64        `json:"hp"`
	Armor           int64        `json:"armor"`
	ActiveWeapon    string       `json:"activeWeapon"`
	FlashGrenade    int64        `json:"flashGrenades"`
	SmokeGrenade    int64        `json:"smokeGrenades"`
	HEGrenade       int64        `json:"heGrenades"`
	FireGrenade     int64        `json:"fireGrenades"`
	TotalUtility    int64        `json:"totalUtility"`
	LastPlaceName   string       `json:"lastPlaceName"`
	IsAlive         bool         `json:"isAlive"`
	IsBot           bool         `json:"isBot"`
	IsBlinded       bool         `json:"isBlinded"`
	IsAirborne      bool         `json:"isAirborne"`
	IsDucking       bool         `json:"isDucking"`
	IsDuckingInProg bool         `json:"isDuckingInProgress"`
	IsUnducking     bool         `json:"isUnDuckingInProgress"`
	IsDefusing      bool         `json:"isDefusing"`
	IsPlanting      bool         `json:"isPlanting"`
	IsReloading     bool         `json:"isReloading"`
	IsInBombZone    bool         `json:"isInBombZone"`
	IsInBuyZone     bool         `json:"isInBuyZone"`
	IsStanding      bool         `json:"isStanding"`
	IsScoped        bool         `json:"isScoped"`
	IsWalking       bool         `json:"isWalking"`
	IsUnknown       bool         `json:"isUnknown"`
	Inventory       []WeaponInfo `json:"inventory"`
	Spotters        []int64      `json:"spotters"`
	EqVal           int64        `json:"equipmentValue"`
	EqValFreeze     int64        `json:"equipmentValueFreezetimeEnd"`
	EqValStart      int64        `json:"equipmentValueRoundStart"`
	Money           int64        `json:"cash"`
	MoneySpentRound int64        `json:"cashSpendThisRound"`
	MoneySpentTotal int64        `json:"cashSpendTotal"`
	HasHelmet       bool         `json:"hasHelmet"`
	HasDefuse       bool         `json:"hasDefuse"`
	HasBomb         bool         `json:"hasBomb"`
	Ping            int64        `json:"ping"`
	ZoomLevel       int64        `json:"zoomLevel"`
}

// WeaponInfo contains data on an inventory weapon.
type WeaponInfo struct {
	WeaponName     string `json:"weaponName"`
	WeaponClass    string `json:"weaponClass"`
	AmmoInMagazine int64  `json:"ammoInMagazine"`
	AmmoInReserve  int64  `json:"ammoInReserve"`
}

// Smoke holds current smoke info.
type Smoke struct {
	GrenadeEntityID int64   `json:"grenadeEntityID"`
	StartTick       int64   `json:"startTick"`
	X               float64 `json:"x"`
	Y               float64 `json:"y"`
	Z               float64 `json:"z"`
}

func convertRank(r int) string {
	switch rank := r; rank {
	case -1:
		return "Expired"
	case 0:
		return unranked
	case 1:
		return "Silver 1"
	case 2:
		return "Silver 2"
	case 3:
		return "Silver 3"
	case 4:
		return "Silver 4"
	case 5:
		return "Silver Elite"
	case 6:
		return "Silver Elite Master"
	case 7:
		return "Gold Nova 1"
	case 8:
		return "Gold Nova 2"
	case 9:
		return "Gold Nova 3"
	case 10:
		return "Gold Nova Master"
	case 11:
		return "Master Guardian 1"
	case 12:
		return "Master Guardian 2"
	case 13:
		return "Master Guardian Elite"
	case 14:
		return "Distinguished Master Guardian"
	case 15:
		return "Legendary Eagle"
	case 16:
		return "Legendary Eagle Master"
	case 17:
		return "Supreme Master First Class"
	case 18:
		return "The Global Elite"
	default:
		return unranked
	}
}

func convertRoundEndReason(r events.RoundEndReason) string {
	switch reason := r; reason {
	case events.RoundEndReasonTargetBombed:
		return "TargetBombed"
	case events.RoundEndReasonVIPEscaped:
		return "VIPEscaped"
	case events.RoundEndReasonVIPKilled:
		return "VIPKilled"
	case events.RoundEndReasonTerroristsEscaped:
		return "TerroristsEscaped"
	case events.RoundEndReasonCTStoppedEscape:
		return "CTStoppedEscape"
	case events.RoundEndReasonTerroristsStopped:
		return "TerroristsStopped"
	case events.RoundEndReasonBombDefused:
		return "BombDefused"
	case events.RoundEndReasonCTWin:
		return "CTWin"
	case events.RoundEndReasonTerroristsWin:
		return "TerroristsWin"
	case events.RoundEndReasonDraw:
		return "Draw"
	case events.RoundEndReasonHostagesRescued:
		return "HostagesRescued"
	case events.RoundEndReasonTargetSaved:
		return "TargetSaved"
	case events.RoundEndReasonHostagesNotRescued:
		return "HostagesNotRescued"
	case events.RoundEndReasonTerroristsNotEscaped:
		return "TerroristsNotEscaped"
	case events.RoundEndReasonVIPNotEscaped:
		return "VIPNotEscaped"
	case events.RoundEndReasonGameStart:
		return "GameStart"
	case events.RoundEndReasonTerroristsSurrender:
		return "TerroristsSurrender"
	case events.RoundEndReasonCTSurrender:
		return "CTSurrender"
	default:
		return unknown
	}
}

func convertRoundMVPReason(r events.RoundMVPReason) string {
	switch reason := r; reason {
	case 1:
		return "MVPReasonMostEliminations"
	case 2:
		return "MVPReasonBombDefused"
	case 3:
		return "MVPReasonBombPlanted"
	default:
		return "Unknown"
	}
}

func convertHitGroup(hg events.HitGroup) string {
	switch hitGroup := hg; hitGroup {
	case events.HitGroupGeneric:
		return "Generic"
	case events.HitGroupHead:
		return "Head"
	case events.HitGroupChest:
		return "Chest"
	case events.HitGroupStomach:
		return "Stomach"
	case events.HitGroupLeftArm:
		return "LeftArm"
	case events.HitGroupRightArm:
		return "RightArm"
	case events.HitGroupLeftLeg:
		return "LeftLeg"
	case events.HitGroupRightLeg:
		return "RightLeg"
	case events.HitGroupNeck:
		return "Neck"
	case events.HitGroupGear:
		return "Gear"
	default:
		return unknown
	}
}

func convertWeaponClass(wc common.EquipmentClass) string {
	switch weaponClass := wc; weaponClass {
	case common.EqClassUnknown:
		return unknown
	case common.EqClassPistols:
		return "Pistols"
	case common.EqClassSMG:
		return "SMG"
	case common.EqClassHeavy:
		return "Heavy"
	case common.EqClassRifle:
		return "Rifle"
	case common.EqClassEquipment:
		return "Equipment"
	case common.EqClassGrenade:
		return "Grenade"
	default:
		return unknown
	}
}

func determineSecond(tick int64, currentRound GameRound, tickRate int64) float64 {
	if tick <= 0 {
		return float64(0)
	}
	var phaseEndTick int64
	if currentRound.BombPlantTick == nil {
		phaseEndTick = currentRound.FreezeTimeEndTick
	} else {
		phaseEndTick = *currentRound.BombPlantTick
	}

	return (float64(tick) - float64(phaseEndTick)) / float64(tickRate)
}

func formatTimeNumber(num int64) string {
	if num < 10 {
		return "0" + fmt.Sprint(num)
	}

	return fmt.Sprint(num)
}

func calculateClocktime(tick int64, currentRound GameRound, tickRate int64) string {
	if tick <= 0 {
		return zeroTime
	}
	var secondsPerMinute float64 = 60
	var roundLengthSeconds float64 = 115
	var bombTimerSeconds float64 = 40
	var secondsRemaining float64
	var phaseEndTick int64
	var secondsSincePhaseChange float64

	if currentRound.BombPlantTick == nil {
		phaseEndTick = currentRound.FreezeTimeEndTick
		secondsSincePhaseChange = (float64(tick) - float64(phaseEndTick)) / float64(tickRate)
		secondsRemaining = roundLengthSeconds - secondsSincePhaseChange
	} else {
		phaseEndTick = *currentRound.BombPlantTick
		secondsSincePhaseChange = (float64(tick) - float64(phaseEndTick)) / float64(tickRate)
		secondsRemaining = bombTimerSeconds - secondsSincePhaseChange
	}
	minutes := int64(math.Floor((secondsRemaining / secondsPerMinute)))
	seconds := int64(math.Ceil((secondsRemaining - secondsPerMinute*float64(minutes))))

	if (minutes < 0) || (seconds < 0) {
		return zeroTime
	}

	return formatTimeNumber(minutes) + ":" + formatTimeNumber(seconds)
}

func playerInList(p *common.Player, players []PlayerInfo) bool {
	if len(players) > 0 {
		for _, i := range players {
			if int64(p.SteamID64) == i.PlayerSteamID {
				return true
			}
		}
	}

	return false
}

func parsePlayer(gs dem.GameState, p *common.Player) PlayerInfo {
	currentPlayer := PlayerInfo{}
	currentPlayer.PlayerSteamID = int64(p.SteamID64)
	currentPlayer.PlayerName = p.Name
	if p.TeamState != nil {
		currentPlayer.PlayerTeam = p.TeamState.ClanName()
	}

	switch p.Team {
	case common.TeamTerrorists:
		currentPlayer.PlayerSide = "T"
	case common.TeamCounterTerrorists:
		currentPlayer.PlayerSide = "CT"
	case common.TeamSpectators:
		currentPlayer.PlayerSide = spectator
	case common.TeamUnassigned:
		currentPlayer.PlayerSide = unassigned
	default:
		currentPlayer.PlayerSide = unknown
	}

	playerPos := p.LastAlivePosition
	playerEyePos := p.PositionEyes()
	playerVel := p.Velocity()

	// Calc other metrics
	currentPlayer.X = playerPos.X
	currentPlayer.Y = playerPos.Y
	currentPlayer.Z = playerPos.Z
	currentPlayer.EyeX = playerEyePos.X
	currentPlayer.EyeY = playerEyePos.Y
	currentPlayer.EyeZ = playerEyePos.Z
	currentPlayer.VelX = playerVel.X
	currentPlayer.VelY = playerVel.Y
	currentPlayer.VelZ = playerVel.Z
	currentPlayer.ViewX = float64(p.ViewDirectionX())
	currentPlayer.ViewY = float64(p.ViewDirectionY())
	currentPlayer.LastPlaceName = p.LastPlaceName()
	currentPlayer.Hp = int64(p.Health())
	currentPlayer.Armor = int64(p.Armor())
	currentPlayer.IsAlive = p.IsAlive()
	currentPlayer.IsBot = p.IsBot
	currentPlayer.IsBlinded = p.IsBlinded()
	currentPlayer.IsAirborne = p.IsAirborne()
	currentPlayer.IsDefusing = p.IsDefusing
	currentPlayer.IsPlanting = p.IsPlanting
	currentPlayer.IsReloading = p.IsReloading
	currentPlayer.IsDuckingInProg = p.IsDuckingInProgress()
	currentPlayer.IsUnducking = p.IsUnDuckingInProgress()
	currentPlayer.IsDucking = p.IsDucking()
	currentPlayer.IsInBombZone = p.IsInBombZone()
	currentPlayer.IsInBuyZone = p.IsInBuyZone()
	currentPlayer.IsStanding = p.IsStanding()
	currentPlayer.IsScoped = p.IsScoped()
	currentPlayer.IsWalking = p.IsWalking()
	currentPlayer.IsUnknown = p.IsUnknown
	currentPlayer.HasDefuse = p.HasDefuseKit()
	currentPlayer.HasHelmet = p.HasHelmet()
	currentPlayer.Money = int64(p.Money())
	currentPlayer.MoneySpentRound = int64(p.MoneySpentThisRound())
	currentPlayer.MoneySpentTotal = int64(p.MoneySpentTotal())
	currentPlayer.EqVal = int64(p.EquipmentValueCurrent())
	currentPlayer.EqValFreeze = int64(p.EquipmentValueFreezeTimeEnd())
	currentPlayer.EqValStart = int64(p.EquipmentValueRoundStart())
	currentPlayer.Ping = int64(p.Ping())
	currentPlayer.TotalUtility = int64(0)
	activeWeapon := ""

	if (p.IsAlive()) && (p.ActiveWeapon() != nil) {
		activeWeapon = p.ActiveWeapon().String()
		currentPlayer.ZoomLevel = int64(p.ActiveWeapon().ZoomLevel())
	}

	// Determine spotted players
	spottedPlayers := make([]int64, 0)
	spottedOtherPlayer := false
	for _, player := range gs.TeamCounterTerrorists().Members() {
		spottedOtherPlayer = p.HasSpotted(player)
		if spottedOtherPlayer {
			spottedPlayers = append(spottedPlayers, int64(player.SteamID64))
		}
	}
	for _, player := range gs.TeamTerrorists().Members() {
		spottedOtherPlayer = p.HasSpotted(player)
		if spottedOtherPlayer {
			spottedPlayers = append(spottedPlayers, int64(player.SteamID64))
		}
	}
	currentPlayer.Spotters = spottedPlayers

	currentPlayer.ActiveWeapon = activeWeapon
	currentPlayer.HasBomb = false
	for _, w := range p.Weapons() {
		if w != nil {
			if (w.String() != "Knife") && (w.String() != "C4") {
				// Can't drop the knife
				currentWeapon := WeaponInfo{}

				currentWeapon.WeaponName = w.String()
				currentWeapon.WeaponClass = convertWeaponClass(w.Class())
				currentWeapon.AmmoInMagazine = int64(w.AmmoInMagazine())
				currentWeapon.AmmoInReserve = int64(w.AmmoReserve())

				// currentPlayer.Inventory = append(currentPlayer.Inventory, w.String())
				currentPlayer.Inventory = append(currentPlayer.Inventory, currentWeapon)
				if w.Class() == common.EqClassGrenade {
					currentPlayer.TotalUtility++
					if w.Type == common.EqMolotov || w.Type == common.EqIncendiary {
						currentPlayer.FireGrenade++
					}
					if w.Type == common.EqFlash {
						currentPlayer.FlashGrenade += int64(w.AmmoInMagazine()) + int64(w.AmmoReserve())
					}
					if w.Type == common.EqSmoke {
						currentPlayer.SmokeGrenade++
					}
					if w.Type == common.EqHE {
						currentPlayer.HEGrenade++
					}
				}
			}

			if w.String() == "C4" {
				currentPlayer.HasBomb = true
			}
		}
	}

	return currentPlayer
}

func parseTeamBuy(eqVal int64, side string, style string) string {
	fullEco := "Full Eco"
	semiEco := "Semi Eco"
	semiBuy := "Semi Buy"
	fullBuy := "Full Buy"
	switch {
	case style == "csgo":
		// Created this using 4100 and 3700 as armor+gun for CT and T
		if side == "CT" {
			switch {
			case eqVal < 2000:
				return fullEco
			case (eqVal >= 2000) && (eqVal < 6000):
				return "Eco"
			case (eqVal >= 6000) && (eqVal < 22000):
				return "Half Buy"
			case eqVal >= 22000:
				return fullBuy
			default:
				return unknown
			}
		} else {
			switch {
			case eqVal < 2000:
				return fullEco
			case (eqVal >= 2000) && (eqVal < 6000):
				return "Eco"
			case (eqVal >= 6000) && (eqVal < 18500):
				return "Half Buy"
			case eqVal >= 18500:
				return fullBuy
			default:
				return unknown
			}
		}
	default:
		// Taken from hltv economy tab
		switch {
		case eqVal < 5000:
			return fullEco
		case (eqVal >= 5000) && (eqVal < 10000):
			return semiEco
		case (eqVal >= 10000) && (eqVal < 20000):
			return semiBuy
		case eqVal >= 20000:
			return fullBuy
		default:
			return unknown
		}
	}
}

func isTrade(killA KillAction, killB KillAction, tickRate int64, tradeTime int64) bool {
	// First, identify if killA has a killer. If there is no killer, there cannot be a trade
	if killA.AttackerSteamID == nil {
		return false
	}
	// If the previous killer is not the person killed, it is not a trade
	if killB.VictimSteamID != nil {
		if *killB.VictimSteamID == *killA.AttackerSteamID {
			return inTradeWindow(killA, killB, tickRate, tradeTime)
		}
	}

	return false
}

func inTradeWindow(killA KillAction, killB KillAction, tickRate int64, tradeTime int64) bool {
	return (killB.Tick - killA.Tick) <= tradeTime*tickRate
}

func countAlivePlayers(players []PlayerInfo) int64 {
	var alivePlayers int64
	for _, p := range players {
		if p.IsAlive {
			alivePlayers++
		}
	}

	return alivePlayers
}

func countUtility(players []PlayerInfo) int64 {
	var totalUtility int64
	for _, p := range players {
		if p.IsAlive {
			totalUtility += p.TotalUtility
		}
	}

	return totalUtility
}

// Define cleaning functions.
func cleanMapName(mapName string) string {
	lastSlash := strings.LastIndex(mapName, "/")
	if lastSlash == -1 {
		return mapName
	}

	return mapName[lastSlash+1:]
}

func removeExpiredSmoke(s []Smoke, i int) []Smoke {
	s[i] = s[len(s)-1]

	return s[:len(s)-1]
}

func appendFrameToRound(currentRound *GameRound, currentFrame *GameFrame, globalFrameIndex *int64) {
	currentFrame.FrameID = int64(len(currentRound.Frames))
	currentFrame.GlobalFrameID = *globalFrameIndex
	*globalFrameIndex++
	currentRound.Frames = append(currentRound.Frames, *currentFrame)
}
func initializeRound(currentRound *GameRound) {
	currentRound.Bomb = []BombAction{}
	currentRound.Damages = []DamageAction{}
	currentRound.Flashes = []FlashAction{}
	currentRound.Frames = []GameFrame{}
	currentRound.Grenades = []GrenadeAction{}
	currentRound.Kills = []KillAction{}
	currentRound.WeaponFires = []WeaponFireAction{}
}

func registerChatHandlers(demoParser *dem.Parser, currentGame *Game) {
	// Register handler for chat messages (ChatMessage)
	(*demoParser).RegisterEventHandler(func(e events.ChatMessage) {
		if e.Sender != nil {
			gs := (*demoParser).GameState()
			chatMessage := Chat{}
			senderSteamID := int64(e.Sender.SteamID64)
			chatMessage.SteamID = &senderSteamID
			chatMessage.Text = e.Text
			chatMessage.Tick = int64(gs.IngameTick())
			chatMessage.IsChat = true
			chatMessage.IsChatAll = e.IsChatAll
			chatMessage.Type = "ChatMessage"

			currentGame.Chat = append(currentGame.Chat, chatMessage)
		}
	})

	// Register handler for chat messages (SayText)
	(*demoParser).RegisterEventHandler(func(e events.SayText) {
		gs := (*demoParser).GameState()
		chatMessage := Chat{}
		chatMessage.Text = e.Text
		chatMessage.Tick = int64(gs.IngameTick())
		chatMessage.IsChat = e.IsChat
		chatMessage.IsChatAll = e.IsChatAll
		chatMessage.Type = "SayText"

		currentGame.Chat = append(currentGame.Chat, chatMessage)
	})

	// Register handler for chat messages (SayText2)
	(*demoParser).RegisterEventHandler(func(e events.SayText2) {
		gs := (*demoParser).GameState()
		chatMessage := Chat{}
		chatMessage.Text = e.Params[1]
		chatMessage.Params = e.Params
		chatMessage.Tick = int64(gs.IngameTick())
		chatMessage.IsChat = e.IsChat
		chatMessage.IsChatAll = e.IsChatAll
		chatMessage.Type = "SayText2"

		currentGame.Chat = append(currentGame.Chat, chatMessage)
	})
}

func registerRankUpdateHandler(demoParser *dem.Parser, currentGame *Game) {
	(*demoParser).RegisterEventHandler(func(e events.RankUpdate) {
		rankUpdate := MMRank{}

		rankUpdate.SteamID = e.SteamID64()
		rankUpdate.RankChange = e.RankChange
		rankUpdate.RankOld = convertRank(e.RankOld)
		rankUpdate.RankNew = convertRank(e.RankNew)
		rankUpdate.WinCount = e.WinCount

		currentGame.MMRanks = append(currentGame.MMRanks, rankUpdate)
	})
}

func registerConnectHandler(demoParser *dem.Parser, currentGame *Game) {
	(*demoParser).RegisterEventHandler(func(e events.PlayerConnect) {
		if e.Player != nil {
			gs := (*demoParser).GameState()
			playerConnected := ConnectAction{}

			playerConnected.Tick = int64(gs.IngameTick())
			playerConnected.ConnectType = "connect"
			playerConnected.SteamID = e.Player.SteamID64

			currentGame.Connections = append(currentGame.Connections, playerConnected)
		}
	})
}
func registerDisonnectHandler(demoParser *dem.Parser, currentGame *Game) {
	(*demoParser).RegisterEventHandler(func(e events.PlayerDisconnected) {
		if e.Player != nil {
			gs := (*demoParser).GameState()
			playerConnected := ConnectAction{}

			playerConnected.Tick = int64(gs.IngameTick())
			playerConnected.ConnectType = "disconnect"
			playerConnected.SteamID = e.Player.SteamID64

			currentGame.Connections = append(currentGame.Connections, playerConnected)
		}
	})
}

func registerMatchphases(demoParser *dem.Parser, currentGame *Game) {
	(*demoParser).RegisterEventHandler(func(e events.AnnouncementLastRoundHalf) {
		gs := (*demoParser).GameState()

		currentGame.MatchPhases.AnnLastRoundHalf = append(currentGame.MatchPhases.AnnLastRoundHalf,
			int64(gs.IngameTick()))
	})

	(*demoParser).RegisterEventHandler(func(e events.AnnouncementFinalRound) {
		gs := (*demoParser).GameState()

		currentGame.MatchPhases.AnnFinalRound = append(currentGame.MatchPhases.AnnFinalRound,
			int64(gs.IngameTick()))
	})

	(*demoParser).RegisterEventHandler(func(e events.AnnouncementMatchStarted) {
		gs := (*demoParser).GameState()

		currentGame.MatchPhases.AnnMatchStarted = append(currentGame.MatchPhases.AnnMatchStarted,
			int64(gs.IngameTick()))
	})

	(*demoParser).RegisterEventHandler(func(e events.GameHalfEnded) {
		gs := (*demoParser).GameState()

		currentGame.MatchPhases.GameHalfEnded = append(currentGame.MatchPhases.GameHalfEnded,
			int64(gs.IngameTick()))
	})

	(*demoParser).RegisterEventHandler(func(e events.MatchStart) {
		gs := (*demoParser).GameState()

		currentGame.MatchPhases.MatchStart = append(currentGame.MatchPhases.MatchStart,
			int64(gs.IngameTick()))
	})

	(*demoParser).RegisterEventHandler(func(e events.MatchStartedChanged) {
		gs := (*demoParser).GameState()

		currentGame.MatchPhases.MatchStartedChanged = append(currentGame.MatchPhases.MatchStartedChanged,
			int64(gs.IngameTick()))
	})

	(*demoParser).RegisterEventHandler(func(e events.IsWarmupPeriodChanged) {
		gs := (*demoParser).GameState()

		currentGame.MatchPhases.WarmupChanged = append(currentGame.MatchPhases.WarmupChanged,
			int64(gs.IngameTick()))
	})

	(*demoParser).RegisterEventHandler(func(e events.TeamSideSwitch) {
		gs := (*demoParser).GameState()

		currentGame.MatchPhases.TeamSwitch = append(currentGame.MatchPhases.TeamSwitch,
			int64(gs.IngameTick()))
	})
}

func registerSmokeHandler(demoParser *dem.Parser, smokes *[]Smoke) {
	(*demoParser).RegisterEventHandler(func(e events.SmokeStart) {
		gs := (*demoParser).GameState()
		s := Smoke{}
		if e.Grenade != nil {
			s.GrenadeEntityID = e.Grenade.UniqueID()
		} else {
			s.GrenadeEntityID = int64(e.GrenadeEntityID)
		}
		s.StartTick = int64(gs.IngameTick())
		s.X = e.Position.X
		s.Y = e.Position.Y
		s.Z = e.Position.Z
		foundNade := false
		for _, ele := range *smokes {
			if ele.GrenadeEntityID == s.GrenadeEntityID {
				foundNade = true
			}
		}
		if !foundNade {
			*smokes = append(*smokes, s)
		}
	})

	(*demoParser).RegisterEventHandler(func(e events.SmokeExpired) {
		var removeID int64
		if e.Grenade != nil {
			removeID = e.Grenade.UniqueID()
		} else {
			removeID = int64(e.GrenadeEntityID)
		}
		for i, ele := range *smokes {
			if ele.GrenadeEntityID == removeID {
				*smokes = removeExpiredSmoke(*smokes, i)
			}
		}
	})
}

func registerRoundStartHandler(demoParser *dem.Parser, currentGame *Game, currentRound *GameRound,
	roundStarted *int, roundInFreezetime *int, roundInEndTime *int, smokes *[]Smoke, globalFrameIndex *int64) {
	(*demoParser).RegisterEventHandler(func(e events.RoundStart) {
		gs := (*demoParser).GameState()
		currentGame.MatchPhases.RoundStarted = append(currentGame.MatchPhases.RoundStarted, int64(gs.IngameTick()))

		if *roundStarted == 1 {
			currentGame.Rounds = append(currentGame.Rounds, *currentRound)
		} else {
			*globalFrameIndex = 0
		}

		*roundStarted = 1
		*roundInFreezetime = 1
		*roundInEndTime = 0
		*currentRound = GameRound{}

		// Reset smokes
		*smokes = []Smoke{}

		// Create empty action lists
		initializeRound(currentRound)

		// Parse flags
		currentRound.IsWarmup = gs.IsWarmupPeriod()
		currentRound.RoundNum = int64(len(currentGame.Rounds) + 1)
		currentRound.StartTick = int64(gs.IngameTick())
		currentRound.TScore = int64(gs.TeamTerrorists().Score())
		currentRound.CTScore = int64(gs.TeamCounterTerrorists().Score())
		if (gs.TeamTerrorists() != nil) && (gs.TeamCounterTerrorists() != nil) {
			tTeam := gs.TeamTerrorists().ClanName()
			ctTeam := gs.TeamCounterTerrorists().ClanName()
			currentRound.TTeam = &tTeam
			currentRound.CTTeam = &ctTeam
		}

		// Parse the players
		teamCT := PlayerTeams{}
		teamCT.TeamName = gs.TeamCounterTerrorists().ClanName()
		for _, player := range gs.TeamCounterTerrorists().Members() {
			pl := Players{}
			pl.PlayerName = player.Name
			pl.SteamID = int64(player.SteamID64)
			foundPlayer := false
			for _, p := range teamCT.Players {
				if p.SteamID == pl.SteamID {
					foundPlayer = true
				}
			}
			if !foundPlayer {
				teamCT.Players = append(teamCT.Players, pl)
			}
		}
		currentRound.CTSide = teamCT

		teamT := PlayerTeams{}
		teamT.TeamName = gs.TeamTerrorists().ClanName()
		for _, player := range gs.TeamTerrorists().Members() {
			pl := Players{}
			pl.PlayerName = player.Name
			pl.SteamID = int64(player.SteamID64)
			foundPlayer := false
			for _, p := range teamT.Players {
				if p.SteamID == pl.SteamID {
					foundPlayer = true
				}
			}
			if !foundPlayer {
				teamT.Players = append(teamT.Players, pl)
			}
		}
		currentRound.TSide = teamT
	})
}

func registerRoundFreezeTimeEndHandler(demoParser *dem.Parser, currentGame *Game, currentRound *GameRound,
	convParsed *int, roundRestartDelay *int64,
	roundStarted *int, roundInFreezetime *int, roundInEndTime *int, smokes *[]Smoke) {
	// Parse round freezetime ends
	(*demoParser).RegisterEventHandler(func(e events.RoundFreezetimeEnd) {
		gs := (*demoParser).GameState()
		currentGame.MatchPhases.RoundFreezeEnded = append(currentGame.MatchPhases.RoundFreezeEnded,
			int64(gs.IngameTick()))

		// Reupdate the teams to make sure
		currentRound.TScore = int64(gs.TeamTerrorists().Score())
		currentRound.CTScore = int64(gs.TeamCounterTerrorists().Score())
		if (gs.TeamTerrorists() != nil) && (gs.TeamCounterTerrorists() != nil) {
			tTeam := gs.TeamTerrorists().ClanName()
			ctTeam := gs.TeamCounterTerrorists().ClanName()
			currentRound.TTeam = &tTeam
			currentRound.CTTeam = &ctTeam
		}

		// Reset smokes
		*smokes = []Smoke{}

		// Determine if round is still in warmup mode
		currentRound.IsWarmup = gs.IsWarmupPeriod()

		// If convars aren't parsed, do so
		if *convParsed == 0 {
			// If convars are unparsed, record the convars of the server
			serverConfig := ServerConVar{}
			conv := gs.Rules().ConVars()
			serverConfig.CashBombDefused, _ = strconv.ParseInt(conv["cash_player_bomb_defused"], 10, 64)
			serverConfig.CashBombPlanted, _ = strconv.ParseInt(conv["cash_player_bomb_planted"], 10, 64)
			serverConfig.CashWinBomb, _ = strconv.ParseInt(conv["cash_team_terrorist_win_bomb"], 10, 64)
			serverConfig.CashWinDefuse, _ = strconv.ParseInt(conv["cash_team_win_by_defusing_bomb"], 10, 64)
			serverConfig.CashWinTimeRunOut, _ = strconv.ParseInt(conv["cash_team_win_by_time_running_out_bomb"], 10, 64)
			serverConfig.CashWinElimination, _ = strconv.ParseInt(conv["cash_team_elimination_bomb_map"], 10, 64)
			serverConfig.CashPlayerKilledDefault, _ = strconv.ParseInt(conv["cash_player_killed_enemy_default"], 10, 64)
			serverConfig.CashTeamLoserBonus, _ = strconv.ParseInt(conv["cash_team_loser_bonus"], 10, 64)
			serverConfig.CashTeamLoserBonusConsecutive, _ = strconv.ParseInt(
				conv["cash_team_loser_bonus_consecutive_rounds"], 10, 64)
			serverConfig.MaxRounds, _ = strconv.ParseInt(conv["mp_maxrounds"], 10, 64)
			serverConfig.RoundTime, _ = strconv.ParseInt(conv["mp_roundtime"], 10, 64)
			serverConfig.RoundTimeDefuse, _ = strconv.ParseInt(conv["mp_roundtime_defuse"], 10, 64)
			serverConfig.RoundRestartDelay, _ = strconv.ParseInt(conv["mp_round_restart_delay"], 10, 64)
			serverConfig.FreezeTime, _ = strconv.ParseInt(conv["mp_freezetime"], 10, 64)
			serverConfig.BuyTime, _ = strconv.ParseInt(conv["mp_buytime"], 10, 64)
			serverConfig.BombTimer, _ = strconv.ParseInt(conv["mp_c4timer"], 10, 64)
			serverConfig.TimeoutsAllowed, _ = strconv.ParseInt(conv["mp_team_timeout_max"], 10, 64)
			serverConfig.CoachingAllowed, _ = strconv.ParseInt(conv["sv_coaching_enabled"], 10, 64)
			currentGame.ServerVars = serverConfig
			*convParsed = 1

			// Change so that round restarts are parsed using the server convar
			if serverConfig.RoundRestartDelay == 0 {
				*roundRestartDelay = 5 // This is default on many servers, I think
			} else {
				*roundRestartDelay = serverConfig.RoundRestartDelay
			}
		}

		if *roundInFreezetime == 0 {
			// This means the RoundStart event did not fire, but the FreezeTimeEnd did
			currentGame.Rounds = append(currentGame.Rounds, *currentRound)
			*roundStarted = 1
			*roundInEndTime = 0
			*currentRound = GameRound{}

			// Create empty action lists
			initializeRound(currentRound)

			currentRound.IsWarmup = gs.IsWarmupPeriod()
			currentRound.RoundNum = int64(len(currentGame.Rounds) + 1)
			currentRound.StartTick = int64(gs.IngameTick() - int(currentGame.TickRate)*int(currentGame.ServerVars.FreezeTime))
			currentRound.FreezeTimeEndTick = int64(gs.IngameTick())
			currentRound.TScore = int64(gs.TeamTerrorists().Score())
			currentRound.CTScore = int64(gs.TeamCounterTerrorists().Score())
			if (gs.TeamTerrorists() != nil) && (gs.TeamCounterTerrorists() != nil) {
				tTeam := gs.TeamTerrorists().ClanName()
				ctTeam := gs.TeamCounterTerrorists().ClanName()
				currentRound.TTeam = &tTeam
				currentRound.CTTeam = &ctTeam
			}

			// See if start tick happened during a team switch. If so, then recalc scores.
			if len(currentGame.MatchPhases.TeamSwitch) > 0 {
				if (currentRound.StartTick) == currentGame.MatchPhases.TeamSwitch[len(currentGame.MatchPhases.TeamSwitch)-1] {
					currentRound.TScore = int64(gs.TeamTerrorists().Score())
					currentRound.CTScore = int64(gs.TeamCounterTerrorists().Score())
				}
			}
		}

		// Parse the players
		teamCT := PlayerTeams{}
		teamCT.TeamName = gs.TeamCounterTerrorists().ClanName()
		for _, player := range gs.TeamCounterTerrorists().Members() {
			pl := Players{}
			pl.PlayerName = player.Name
			pl.SteamID = int64(player.SteamID64)
			foundPlayer := false
			for _, p := range teamCT.Players {
				if p.SteamID == pl.SteamID {
					foundPlayer = true
				}
			}
			if !foundPlayer {
				teamCT.Players = append(teamCT.Players, pl)
			}
		}
		currentRound.CTSide = teamCT

		teamT := PlayerTeams{}
		teamT.TeamName = gs.TeamTerrorists().ClanName()
		for _, player := range gs.TeamTerrorists().Members() {
			pl := Players{}
			pl.PlayerName = player.Name
			pl.SteamID = int64(player.SteamID64)
			foundPlayer := false
			for _, p := range teamT.Players {
				if p.SteamID == pl.SteamID {
					foundPlayer = true
				}
			}
			if !foundPlayer {
				teamT.Players = append(teamT.Players, pl)
			}
		}
		currentRound.TSide = teamT

		*roundInFreezetime = 0
		currentRound.FreezeTimeEndTick = int64(gs.IngameTick())
	})
}

func registerRoundEndOfficialHandler(demoParser *dem.Parser, currentGame *Game, currentRound *GameRound,
	roundInEndTime *int, roundRestartDelay *int64) {
	(*demoParser).RegisterEventHandler(func(e events.RoundEndOfficial) {
		gs := (*demoParser).GameState()
		currentGame.MatchPhases.RoundEndedOfficial = append(currentGame.MatchPhases.RoundEndedOfficial,
			int64(gs.IngameTick()))

		if *roundInEndTime == 0 {
			currentRound.EndTick = int64(gs.IngameTick()) - (*roundRestartDelay * currentGame.TickRate)
			currentRound.EndOfficialTick = int64(gs.IngameTick())

			currentRound.CTBuyType = parseTeamBuy(currentRound.CTFreezeTimeEndEqVal, "CT",
				currentGame.ParsingOpts.RoundBuyStyle)
			currentRound.TBuyType = parseTeamBuy(currentRound.TFreezeTimeEndEqVal, "T",
				currentGame.ParsingOpts.RoundBuyStyle)
			// currentRound.CTBuyType = parseTeamBuy(currentRound.CTRoundStartEqVal+currentRound.CTSpend,
			// 	"CT", currentGame.ParsingOpts.RoundBuyStyle)
			// currentRound.TBuyType = parseTeamBuy(currentRound.TRoundStartEqVal+currentRound.TSpend, "T",
			// 	currentGame.ParsingOpts.RoundBuyStyle)

			// Parse who won the round, not great...but a stopgap measure
			tPlayers := gs.TeamTerrorists().Members()
			aliveT := 0
			ctPlayers := gs.TeamCounterTerrorists().Members()
			aliveCT := 0
			for _, p := range tPlayers {
				if p.IsAlive() && p != nil {
					aliveT++
				}
			}
			for _, p := range ctPlayers {
				if p.IsAlive() && p != nil {
					aliveCT++
				}
			}
			if aliveCT == 0 {
				currentRound.Reason = "TerroristsWin"
				currentRound.EndTScore = currentRound.TScore + 1
				currentRound.EndCTScore = currentRound.CTScore
				if (gs.TeamTerrorists() != nil) && (gs.TeamCounterTerrorists() != nil) {
					tTeam := gs.TeamTerrorists().ClanName()
					ctTeam := gs.TeamCounterTerrorists().ClanName()
					currentRound.WinningTeam = &tTeam
					currentRound.LosingTeam = &ctTeam
				}
				currentRound.WinningSide = "T"
			} else {
				currentRound.Reason = "CTWin"
				currentRound.EndCTScore = currentRound.CTScore + 1
				currentRound.EndTScore = currentRound.TScore
				if (gs.TeamTerrorists() != nil) && (gs.TeamCounterTerrorists() != nil) {
					tTeam := gs.TeamTerrorists().ClanName()
					ctTeam := gs.TeamCounterTerrorists().ClanName()
					currentRound.WinningTeam = &ctTeam
					currentRound.LosingTeam = &tTeam
				}
				currentRound.WinningSide = "CT"
			}
		} else {
			currentRound.EndOfficialTick = int64(gs.IngameTick())
		}
	})
}

func registerRoundEndHandler(demoParser *dem.Parser, currentGame *Game, currentRound *GameRound,
	roundStarted *int, roundInEndTime *int, roundRestartDelay *int64) {
	(*demoParser).RegisterEventHandler(func(e events.RoundEnd) {
		gs := (*demoParser).GameState()

		if *roundStarted == 1 {
			if (gs.TeamTerrorists() != nil) && (gs.TeamCounterTerrorists() != nil) {
				tTeam := gs.TeamTerrorists().ClanName()
				ctTeam := gs.TeamCounterTerrorists().ClanName()
				currentRound.TTeam = &tTeam
				currentRound.CTTeam = &ctTeam
			}
		}

		currentGame.MatchPhases.RoundEnded = append(currentGame.MatchPhases.RoundEnded, int64(gs.IngameTick()))

		if *roundStarted == 0 {
			*roundStarted = 1

			currentRound.RoundNum = 0
			currentRound.StartTick = 0
			currentRound.TScore = 0
			currentRound.CTScore = 0
			if (gs.TeamTerrorists() != nil) && (gs.TeamCounterTerrorists() != nil) {
				tTeam := gs.TeamTerrorists().ClanName()
				ctTeam := gs.TeamCounterTerrorists().ClanName()
				currentRound.TTeam = &tTeam
				currentRound.CTTeam = &ctTeam
			}
		}

		*roundInEndTime = 1

		var winningTeam string
		switch e.Winner {
		case common.TeamTerrorists:
			winningTeam = "T"
			currentRound.EndTScore = currentRound.TScore + 1
			currentRound.EndCTScore = currentRound.CTScore
		case common.TeamCounterTerrorists:
			winningTeam = "CT"
			currentRound.EndCTScore = currentRound.CTScore + 1
			currentRound.EndTScore = currentRound.TScore
		case common.TeamSpectators:
			winningTeam = "Spectators"
		case common.TeamUnassigned:
			winningTeam = unassigned
		default:
			winningTeam = unknown
		}

		currentRound.EndTick = int64(gs.IngameTick())
		currentRound.EndOfficialTick = int64(gs.IngameTick()) + (*roundRestartDelay * currentGame.TickRate)
		currentRound.Reason = convertRoundEndReason(e.Reason)
		currentRound.WinningSide = winningTeam

		if (gs.TeamTerrorists() != nil) && (gs.TeamCounterTerrorists() != nil) {
			tTeam := gs.TeamTerrorists().ClanName()
			ctTeam := gs.TeamCounterTerrorists().ClanName()

			if winningTeam == "CT" {
				currentRound.LosingTeam = &tTeam
				currentRound.WinningTeam = &ctTeam
			} else if winningTeam == "T" {
				currentRound.LosingTeam = &ctTeam
				currentRound.WinningTeam = &tTeam
			}
		}

		currentRound.CTBuyType = parseTeamBuy(currentRound.CTFreezeTimeEndEqVal, "CT",
			currentGame.ParsingOpts.RoundBuyStyle)
		currentRound.TBuyType = parseTeamBuy(currentRound.TFreezeTimeEndEqVal, "T",
			currentGame.ParsingOpts.RoundBuyStyle)
		// currentRound.CTBuyType = parseTeamBuy(currentRound.CTRoundStartEqVal+currentRound.CTSpend, "CT",
		// 	currentGame.ParsingOpts.RoundBuyStyle)
		// currentRound.TBuyType = parseTeamBuy(currentRound.TRoundStartEqVal+currentRound.TSpend, "T",
		// 	currentGame.ParsingOpts.RoundBuyStyle)
	})
}

func getBombSite(site rune) string {
	switch site {
	case rune(events.BombsiteA):
		return "A"
	case rune(events.BombsiteB):
		return "B"
	default:
		return ""
	}
}

func registerBombDefusedHandler(demoParser *dem.Parser, currentGame *Game, currentRound *GameRound) {
	(*demoParser).RegisterEventHandler(func(e events.BombDefused) {
		gs := (*demoParser).GameState()

		currentBomb := BombAction{}
		currentBomb.Tick = int64(gs.IngameTick())
		currentBomb.Second = determineSecond(currentBomb.Tick, *currentRound, currentGame.TickRate)
		currentBomb.ClockTime = calculateClocktime(currentBomb.Tick, *currentRound, currentGame.TickRate)
		currentBomb.BombAction = "defuse"
		bombSite := getBombSite(rune(e.Site))
		currentBomb.BombSite = &bombSite

		currentBomb.PlayerSteamID = int64(e.Player.SteamID64)
		currentBomb.PlayerName = e.Player.Name
		if e.Player.TeamState != nil {
			currentBomb.PlayerTeam = e.Player.TeamState.ClanName()
		}

		// Player loc
		playerPos := e.Player.LastAlivePosition
		currentBomb.PlayerX = playerPos.X
		currentBomb.PlayerY = playerPos.Y
		currentBomb.PlayerZ = playerPos.Z

		// add bomb event
		currentRound.Bomb = append(currentRound.Bomb, currentBomb)
	})
}

func registerBombDefuseStartHandler(demoParser *dem.Parser, currentGame *Game, currentRound *GameRound) {
	(*demoParser).RegisterEventHandler(func(e events.BombDefuseStart) {
		gs := (*demoParser).GameState()

		currentBomb := BombAction{}
		currentBomb.Tick = int64(gs.IngameTick())
		currentBomb.Second = determineSecond(currentBomb.Tick, *currentRound, currentGame.TickRate)
		currentBomb.ClockTime = calculateClocktime(currentBomb.Tick, *currentRound, currentGame.TickRate)
		currentBomb.BombAction = "defuse_start"

		// Find bombsite where event is planted
		bombSite := ""
		bombPlantFound := false
		for _, b := range currentRound.Bomb {
			if b.BombAction == plant {
				bombSite = *b.BombSite
				bombPlantFound = true
			}
		}
		currentBomb.BombSite = &bombSite

		currentBomb.PlayerSteamID = int64(e.Player.SteamID64)
		currentBomb.PlayerName = e.Player.Name
		if e.Player.TeamState != nil {
			currentBomb.PlayerTeam = e.Player.TeamState.ClanName()
		}

		// Player loc
		playerPos := e.Player.LastAlivePosition
		currentBomb.PlayerX = playerPos.X
		currentBomb.PlayerY = playerPos.Y
		currentBomb.PlayerZ = playerPos.Z

		// add
		if bombPlantFound {
			currentRound.Bomb = append(currentRound.Bomb, currentBomb)
		}
	})
}

func registerBombDefuseAbortHandler(demoParser *dem.Parser, currentGame *Game, currentRound *GameRound) {
	(*demoParser).RegisterEventHandler(func(e events.BombDefuseAborted) {
		gs := (*demoParser).GameState()

		currentBomb := BombAction{}
		currentBomb.Tick = int64(gs.IngameTick())
		currentBomb.Second = determineSecond(currentBomb.Tick, *currentRound, currentGame.TickRate)
		currentBomb.ClockTime = calculateClocktime(currentBomb.Tick, *currentRound, currentGame.TickRate)
		currentBomb.BombAction = "defuse_aborted"

		// Find bombsite where event is planted
		bombSite := ""
		bombPlantFound := false
		for _, b := range currentRound.Bomb {
			if b.BombAction == plant {
				bombSite = *b.BombSite
				bombPlantFound = true
			}
		}
		currentBomb.BombSite = &bombSite

		currentBomb.PlayerSteamID = int64(e.Player.SteamID64)
		currentBomb.PlayerName = e.Player.Name
		if e.Player.TeamState != nil {
			currentBomb.PlayerTeam = e.Player.TeamState.ClanName()
		}

		// Player loc
		playerPos := e.Player.LastAlivePosition
		currentBomb.PlayerX = playerPos.X
		currentBomb.PlayerY = playerPos.Y
		currentBomb.PlayerZ = playerPos.Z

		// Add Bomb Event
		if bombPlantFound {
			currentRound.Bomb = append(currentRound.Bomb, currentBomb)
		}
	})
}

func registerWeaponFiresHandler(demoParser *dem.Parser, currentGame *Game, currentRound *GameRound) {
	(*demoParser).RegisterEventHandler(func(e events.WeaponFire) {
		gs := (*demoParser).GameState()

		if (e.Weapon != nil) && (e.Weapon.String() != "Knife") && (e.Weapon.String() != "C4") && (e.Shooter != nil) {
			currentWeaponFire := WeaponFireAction{}
			currentWeaponFire.Tick = int64(gs.IngameTick())
			currentWeaponFire.Second = determineSecond(currentWeaponFire.Tick, *currentRound, currentGame.TickRate)
			currentWeaponFire.ClockTime = calculateClocktime(currentWeaponFire.Tick, *currentRound, currentGame.TickRate)
			currentWeaponFire.PlayerSteamID = int64(e.Shooter.SteamID64)
			currentWeaponFire.PlayerName = e.Shooter.Name
			if e.Shooter.TeamState != nil {
				currentWeaponFire.PlayerTeam = e.Shooter.TeamState.ClanName()
			}
			var playerSide string
			switch e.Shooter.Team {
			case common.TeamTerrorists:
				playerSide = "T"
			case common.TeamCounterTerrorists:
				playerSide = "CT"
			case common.TeamSpectators:
				playerSide = spectator
			case common.TeamUnassigned:
				playerSide = unassigned
			default:
				playerSide = unknown
			}
			currentWeaponFire.PlayerSide = playerSide

			// Player loc
			playerPos := e.Shooter.LastAlivePosition

			currentWeaponFire.PlayerX = playerPos.X
			currentWeaponFire.PlayerY = playerPos.Y
			currentWeaponFire.PlayerZ = playerPos.Z
			currentWeaponFire.Weapon = e.Weapon.String()
			currentWeaponFire.WeaponClass = convertWeaponClass(e.Weapon.Class())
			currentWeaponFire.AmmoInMagazine = int64(e.Weapon.AmmoInMagazine())
			currentWeaponFire.AmmoInReserve = int64(e.Weapon.AmmoReserve())
			currentWeaponFire.PlayerViewX = float64(e.Shooter.ViewDirectionX())
			currentWeaponFire.PlayerViewY = float64(e.Shooter.ViewDirectionY())
			currentWeaponFire.PlayerStrafe = e.Shooter.IsWalking()
			currentWeaponFire.ZoomLevel = int64(e.Weapon.ZoomLevel())

			// add
			currentRound.WeaponFires = append(currentRound.WeaponFires, currentWeaponFire)
		}
	})
}

func registerPlayerFlashedHandler(demoParser *dem.Parser, currentGame *Game, currentRound *GameRound) {
	(*demoParser).RegisterEventHandler(func(e events.PlayerFlashed) {
		gs := (*demoParser).GameState()

		if e.Attacker != nil {
			currentFlash := FlashAction{}
			currentFlash.Tick = int64(gs.IngameTick())
			currentFlash.Second = determineSecond(currentFlash.Tick, *currentRound, currentGame.TickRate)
			currentFlash.ClockTime = calculateClocktime(currentFlash.Tick, *currentRound, currentGame.TickRate)

			// Attacker
			currentFlash.AttackerSteamID = int64(e.Attacker.SteamID64)
			currentFlash.AttackerName = e.Attacker.Name
			if e.Attacker.TeamState != nil {
				currentFlash.AttackerTeam = e.Attacker.TeamState.ClanName()
			}
			var attackerSide string
			switch e.Attacker.Team {
			case common.TeamTerrorists:
				attackerSide = "T"
			case common.TeamCounterTerrorists:
				attackerSide = "CT"
			case common.TeamSpectators:
				attackerSide = spectator
			case common.TeamUnassigned:
				attackerSide = unassigned
			default:
				attackerSide = unknown
			}
			currentFlash.AttackerSide = attackerSide

			// Attacker loc
			attackerPos := e.Attacker.LastAlivePosition

			currentFlash.AttackerX = attackerPos.X
			currentFlash.AttackerY = attackerPos.Y
			currentFlash.AttackerZ = attackerPos.Z
			currentFlash.AttackerViewX = float64(e.Attacker.ViewDirectionX())
			currentFlash.AttackerViewY = float64(e.Attacker.ViewDirectionY())

			// Player
			if e.Player != nil {
				if e.Player.IsAlive() {
					playerSteamID := int64(e.Player.SteamID64)
					currentFlash.PlayerSteamID = &playerSteamID
					currentFlash.PlayerName = &e.Player.Name
					playerClanName := ""

					if e.Player.TeamState != nil {
						playerClanName = e.Player.TeamState.ClanName()
					}

					currentFlash.PlayerTeam = &playerClanName
					playerSide := unknown
					switch e.Player.Team {
					case common.TeamTerrorists:
						playerSide = "T"
					case common.TeamCounterTerrorists:
						playerSide = "CT"
					case common.TeamSpectators:
						playerSide = spectator
					case common.TeamUnassigned:
						playerSide = unassigned
					default:
						playerSide = unknown
					}

					currentFlash.PlayerSide = &playerSide

					// Player loc
					playerPos := e.Player.LastAlivePosition

					playerX := playerPos.X
					playerY := playerPos.Y
					playerZ := playerPos.Z
					currentFlash.PlayerX = &playerX
					currentFlash.PlayerY = &playerY
					currentFlash.PlayerZ = &playerZ
					playerViewX := float64(e.Player.ViewDirectionX())
					playerViewY := float64(e.Player.ViewDirectionY())
					currentFlash.PlayerViewX = &playerViewX
					currentFlash.PlayerViewY = &playerViewY

					// Calculate flash duration in seconds
					nanoSecondsPerSecond := 1000000000
					flashDuration := float64(e.Player.FlashDurationTimeRemaining()) / float64(nanoSecondsPerSecond)
					currentFlash.FlashDuration = &flashDuration

					// Add to list
					if *currentFlash.PlayerSide != spectator &&
						*currentFlash.PlayerSide != unassigned &&
						*currentFlash.PlayerSide != unknown {
						currentRound.Flashes = append(currentRound.Flashes, currentFlash)
					}
				}
			}
		}
	})
}

func registerBombPlantedHandler(demoParser *dem.Parser, currentGame *Game, currentRound *GameRound) {
	(*demoParser).RegisterEventHandler(func(e events.BombPlanted) {
		gs := (*demoParser).GameState()

		currentBomb := BombAction{}
		currentBomb.Tick = int64(gs.IngameTick())
		currentBomb.Second = determineSecond(currentBomb.Tick, *currentRound, currentGame.TickRate)
		currentBomb.ClockTime = calculateClocktime(currentBomb.Tick, *currentRound, currentGame.TickRate)
		currentBomb.BombAction = plant

		bombSite := getBombSite(rune(e.Site))
		currentBomb.BombSite = &bombSite

		currentBomb.PlayerSteamID = int64(e.Player.SteamID64)
		currentBomb.PlayerName = e.Player.Name
		if e.Player.TeamState != nil {
			currentBomb.PlayerTeam = e.Player.TeamState.ClanName()
		}

		// Player loc
		playerPos := e.Player.LastAlivePosition
		currentBomb.PlayerX = playerPos.X
		currentBomb.PlayerY = playerPos.Y
		currentBomb.PlayerZ = playerPos.Z

		// Bomb event
		currentRound.Bomb = append(currentRound.Bomb, currentBomb)
		plantTick := int64(gs.IngameTick())
		currentRound.BombPlantTick = &plantTick
	})
}

func registerBombPlantBeginHandler(demoParser *dem.Parser, currentGame *Game, currentRound *GameRound) {
	(*demoParser).RegisterEventHandler(func(e events.BombPlantBegin) {
		gs := (*demoParser).GameState()

		currentBomb := BombAction{}
		currentBomb.Tick = int64(gs.IngameTick())
		currentBomb.Second = determineSecond(currentBomb.Tick, *currentRound, currentGame.TickRate)
		currentBomb.ClockTime = calculateClocktime(currentBomb.Tick, *currentRound, currentGame.TickRate)
		currentBomb.BombAction = "plant_begin"

		bombSite := getBombSite(rune(e.Site))
		currentBomb.BombSite = &bombSite

		currentBomb.PlayerSteamID = int64(e.Player.SteamID64)
		currentBomb.PlayerName = e.Player.Name
		if e.Player.TeamState != nil {
			currentBomb.PlayerTeam = e.Player.TeamState.ClanName()
		}

		// Player loc
		playerPos := e.Player.LastAlivePosition
		currentBomb.PlayerX = playerPos.X
		currentBomb.PlayerY = playerPos.Y
		currentBomb.PlayerZ = playerPos.Z

		// Bomb event
		currentRound.Bomb = append(currentRound.Bomb, currentBomb)
	})
}

func registerBombPlantAbortedHandler(demoParser *dem.Parser, currentGame *Game, currentRound *GameRound) {
	(*demoParser).RegisterEventHandler(func(e events.BombPlantAborted) {
		gs := (*demoParser).GameState()

		currentBomb := BombAction{}
		currentBomb.Tick = int64(gs.IngameTick())
		currentBomb.Second = determineSecond(currentBomb.Tick, *currentRound, currentGame.TickRate)
		currentBomb.ClockTime = calculateClocktime(currentBomb.Tick, *currentRound, currentGame.TickRate)
		currentBomb.BombAction = "plant_abort"

		// Find bombsite where event is planted
		bombSite := ""
		bombPlantFound := false
		for _, b := range currentRound.Bomb {
			if b.BombAction == "plant_begin" {
				bombSite = *b.BombSite
				bombPlantFound = true
			}
		}
		currentBomb.BombSite = &bombSite

		currentBomb.PlayerSteamID = int64(e.Player.SteamID64)
		currentBomb.PlayerName = e.Player.Name
		if e.Player.TeamState != nil {
			currentBomb.PlayerTeam = e.Player.TeamState.ClanName()
		}

		// Player loc
		playerPos := e.Player.LastAlivePosition
		currentBomb.PlayerX = playerPos.X
		currentBomb.PlayerY = playerPos.Y
		currentBomb.PlayerZ = playerPos.Z

		// Add Bomb event
		if bombPlantFound {
			currentRound.Bomb = append(currentRound.Bomb, currentBomb)
		}
	})
}

func registerGrenadeThrowHandler(demoParser *dem.Parser, currentGame *Game, currentRound *GameRound) {
	(*demoParser).RegisterEventHandler(func(e events.GrenadeProjectileThrow) {
		gs := (*demoParser).GameState()

		if e.Projectile != nil && e.Projectile.Thrower != nil {
			currentGrenade := GrenadeAction{}
			currentGrenade.UniqueID = e.Projectile.UniqueID()
			currentGrenade.ThrowTick = int64(gs.IngameTick())
			currentGrenade.ThrowSecond = determineSecond(currentGrenade.ThrowTick, *currentRound, currentGame.TickRate)
			currentGrenade.ThrowClockTime = calculateClocktime(currentGrenade.ThrowTick, *currentRound, currentGame.TickRate)

			currentGrenade.ThrowerSteamID = int64(e.Projectile.Thrower.SteamID64)
			currentGrenade.ThrowerName = e.Projectile.Thrower.Name
			currentGrenade.Grenade = e.Projectile.WeaponInstance.String()

			tTeam := ""
			ctTeam := ""
			if (gs.TeamTerrorists() != nil) && (gs.TeamCounterTerrorists() != nil) {
				tTeam = gs.TeamTerrorists().ClanName()
				ctTeam = gs.TeamCounterTerrorists().ClanName()
			}

			var playerSide string
			switch e.Projectile.Thrower.Team {
			case common.TeamTerrorists:
				playerSide = "T"
				currentGrenade.ThrowerTeam = tTeam
			case common.TeamCounterTerrorists:
				playerSide = "CT"
				currentGrenade.ThrowerTeam = ctTeam
			case common.TeamSpectators:
				playerSide = spectator
				currentGrenade.ThrowerTeam = ""
			case common.TeamUnassigned:
				playerSide = unassigned
				currentGrenade.ThrowerTeam = ""
			default:
				playerSide = unknown
				currentGrenade.ThrowerTeam = ""
			}
			currentGrenade.ThrowerSide = playerSide

			// Player location (use weaponfire event)
			playerPos := e.Projectile.Position()

			currentGrenade.ThrowerX = playerPos.X
			currentGrenade.ThrowerY = playerPos.Y
			currentGrenade.ThrowerZ = playerPos.Z

			// Add grenade event
			if playerSide == "CT" || playerSide == "T" {
				currentRound.Grenades = append(currentRound.Grenades, currentGrenade)
			}
		}
	})
}

func registerGrenadeDestroyHandler(demoParser *dem.Parser, currentGame *Game, currentRound *GameRound) {
	(*demoParser).RegisterEventHandler(func(e events.GrenadeProjectileDestroy) {
		gs := (*demoParser).GameState()

		if e.Projectile != nil && e.Projectile.Thrower != nil {
			for i, g := range currentRound.Grenades {
				if g.UniqueID == e.Projectile.UniqueID() {
					currentRound.Grenades[i].DestroyTick = int64(gs.IngameTick())
					currentRound.Grenades[i].DestroySecond = determineSecond(
						currentRound.Grenades[i].DestroyTick, *currentRound, currentGame.TickRate)
					currentRound.Grenades[i].DestroyClockTime = calculateClocktime(
						currentRound.Grenades[i].DestroyTick, *currentRound, currentGame.TickRate)
					// Grenade Location
					grenadePos := e.Projectile.Position()

					currentRound.Grenades[i].GrenadeX = grenadePos.X
					currentRound.Grenades[i].GrenadeY = grenadePos.Y
					currentRound.Grenades[i].GrenadeZ = grenadePos.Z
				}
			}
		}
	})
}

func registerKillHandler(demoParser *dem.Parser, currentGame *Game, currentRound *GameRound,
	smokes *[]Smoke, roundInFreezetime *int, parseKillFrames *bool, globalFrameIndex *int64) {
	(*demoParser).RegisterEventHandler(func(e events.Kill) {
		gs := (*demoParser).GameState()

		if (*roundInFreezetime == 0) && *parseKillFrames {
			currentFrame := GameFrame{}
			currentFrame.IsKillFrame = true

			// Create empty player lists
			currentFrame.CT.Players = []PlayerInfo{}
			currentFrame.T.Players = []PlayerInfo{}

			currentFrame.Tick = int64(gs.IngameTick())
			currentFrame.Second = determineSecond(currentFrame.Tick, *currentRound, currentGame.TickRate)
			currentFrame.ClockTime = calculateClocktime(currentFrame.Tick, *currentRound, currentGame.TickRate)

			// Parse T
			currentFrame.T = TeamFrameInfo{}
			currentFrame.T.Side = "T"
			if gs.TeamTerrorists() != nil {
				currentFrame.T.Team = gs.TeamTerrorists().ClanName()
			}
			currentFrame.T.CurrentEqVal = int64(gs.TeamTerrorists().CurrentEquipmentValue())
			tPlayers := gs.TeamTerrorists().Members()

			for _, p := range tPlayers {
				if p != nil {
					if !playerInList(p, currentFrame.T.Players) {
						currentFrame.T.Players = append(currentFrame.T.Players, parsePlayer(gs, p))
					}
				}
			}

			currentFrame.T.AlivePlayers = countAlivePlayers(currentFrame.T.Players)
			currentFrame.T.TotalUtility = countUtility(currentFrame.T.Players)
			// currentFrame.T.CurrentEqVal = sumPlayerEqVal(currentFrame.T.Players)

			// Parse CT
			currentFrame.CT = TeamFrameInfo{}
			currentFrame.CT.Side = "CT"
			if gs.TeamCounterTerrorists() != nil {
				currentFrame.CT.Team = gs.TeamCounterTerrorists().ClanName()
			}
			currentFrame.CT.CurrentEqVal = int64(gs.TeamCounterTerrorists().CurrentEquipmentValue())
			ctPlayers := gs.TeamCounterTerrorists().Members()

			for _, p := range ctPlayers {
				if p != nil {
					if !playerInList(p, currentFrame.CT.Players) {
						currentFrame.CT.Players = append(currentFrame.CT.Players, parsePlayer(gs, p))
					}
				}
			}

			currentFrame.CT.AlivePlayers = countAlivePlayers(currentFrame.CT.Players)
			currentFrame.CT.TotalUtility = countUtility(currentFrame.CT.Players)
			// currentFrame.CT.CurrentEqVal = sumPlayerEqVal(currentFrame.CT.Players)

			// Parse projectiles objects
			allGrenades := gs.GrenadeProjectiles()
			currentFrame.Projectiles = []GrenadeInfo{}
			for _, ele := range allGrenades {
				if ele != nil {
					currentFire := Fire{}
					objPos := ele.Entity.Position()
					currentFire.UniqueID = ele.UniqueID()

					currentFire.X = objPos.X
					currentFire.Y = objPos.Y
					currentFire.Z = objPos.Z
					currentFrame.Fires = append(currentFrame.Fires, currentFire)
				}
			}

			// Parse infernos
			allInfernos := gs.Infernos()
			currentFrame.Fires = []Fire{}
			for _, ele := range allInfernos {
				if ele != nil {
					currentFire := Fire{}
					objPos := ele.Entity.Position()
					currentFire.UniqueID = ele.UniqueID()

					currentFire.X = objPos.X
					currentFire.Y = objPos.Y
					currentFire.Z = objPos.Z
					currentFrame.Fires = append(currentFrame.Fires, currentFire)
				}
			}

			// Parse smokes
			currentFrame.Smokes = []Smoke{}
			currentFrame.Smokes = *smokes

			// Parse bomb
			bombObj := gs.Bomb()
			currentBomb := BombInfo{}
			objPos := bombObj.Position()

			currentBomb.X = objPos.X
			currentBomb.Y = objPos.Y
			currentBomb.Z = objPos.Z
			currentFrame.Bomb = currentBomb
			if len(currentRound.Bomb) > 0 {
				for _, b := range currentRound.Bomb {
					if b.BombAction == plant {
						currentFrame.BombPlanted = true
						currentFrame.BombSite = *b.BombSite
					}
				}
			} else {
				currentFrame.BombPlanted = false
			}
			appendFrameToRound(currentRound, &currentFrame, globalFrameIndex)
		}

		currentKill := KillAction{}
		currentKill.Tick = int64(gs.IngameTick())
		currentKill.Second = determineSecond(currentKill.Tick, *currentRound, currentGame.TickRate)
		currentKill.ClockTime = calculateClocktime(currentKill.Tick, *currentRound, currentGame.TickRate)
		if e.Weapon != nil {
			currentKill.Weapon = e.Weapon.String()
			currentKill.WeaponClass = convertWeaponClass(e.Weapon.Class())
		}
		currentKill.IsWallbang = e.IsWallBang()
		currentKill.PenetratedObjects = int64(e.PenetratedObjects)
		currentKill.IsHeadshot = e.IsHeadshot
		currentKill.AttackerBlinded = e.AttackerBlind
		currentKill.NoScope = e.NoScope
		currentKill.ThruSmoke = e.ThroughSmoke

		// Attacker
		if e.Killer != nil {
			attackerSteamID := int64(e.Killer.SteamID64)
			currentKill.AttackerSteamID = &attackerSteamID
			attackerName := e.Killer.Name
			currentKill.AttackerName = &attackerName
			if e.Killer.TeamState != nil {
				attackerTeamName := e.Killer.TeamState.ClanName()
				currentKill.AttackerTeam = &attackerTeamName
			}
			attackerSide := unknown

			switch e.Killer.Team {
			case common.TeamTerrorists:
				attackerSide = "T"
			case common.TeamCounterTerrorists:
				attackerSide = "CT"
			case common.TeamSpectators:
				attackerSide = spectator
			case common.TeamUnassigned:
				attackerSide = unassigned
			default:
				attackerSide = unknown
			}

			currentKill.AttackerSide = &attackerSide
			attackerPos := e.Killer.LastAlivePosition

			currentKill.AttackerX = &attackerPos.X
			currentKill.AttackerY = &attackerPos.Y
			currentKill.AttackerZ = &attackerPos.Z
			attackerViewX := float64(e.Killer.ViewDirectionX())
			attackerViewY := float64(e.Killer.ViewDirectionY())
			currentKill.AttackerViewX = &attackerViewX
			currentKill.AttackerViewY = &attackerViewY
		}

		// Victim
		if e.Victim != nil {
			victimSteamID := int64(e.Victim.SteamID64)
			currentKill.VictimSteamID = &victimSteamID
			victimName := e.Victim.Name
			currentKill.VictimName = &victimName
			if e.Victim.TeamState != nil {
				victimTeamName := e.Victim.TeamState.ClanName()
				currentKill.VictimTeam = &victimTeamName
			}
			victimSide := unknown

			switch e.Victim.Team {
			case common.TeamTerrorists:
				victimSide = "T"
			case common.TeamCounterTerrorists:
				victimSide = "CT"
			case common.TeamSpectators:
				victimSide = spectator
			case common.TeamUnassigned:
				victimSide = unassigned
			default:
				victimSide = unknown
			}

			currentKill.VictimSide = &victimSide
			victimPos := e.Victim.LastAlivePosition

			currentKill.VictimX = &victimPos.X
			currentKill.VictimY = &victimPos.Y
			currentKill.VictimZ = &victimPos.Z
			victimViewX := float64(e.Victim.ViewDirectionX())
			victimViewY := float64(e.Victim.ViewDirectionY())
			currentKill.VictimViewX = &victimViewX
			currentKill.VictimViewY = &victimViewY

			if !currentKill.IsSuicide && e.Killer != nil && e.Victim != nil {
				X := math.Pow((*currentKill.AttackerX - *currentKill.VictimX), 2)
				Y := math.Pow((*currentKill.AttackerY - *currentKill.VictimY), 2)
				Z := math.Pow((*currentKill.AttackerZ - *currentKill.VictimZ), 2)
				currentKill.Distance = math.Sqrt(X + Y + Z)
			} else {
				currentKill.Distance = 0.0
			}

			// Parse teamkill
			currentKill.IsTeamkill = false
			currentKill.IsSuicide = false

			if e.Killer != nil {
				// Parse TKs
				if *currentKill.AttackerSide == *currentKill.VictimSide {
					currentKill.IsTeamkill = true
				} else {
					currentKill.IsTeamkill = false
				}

				// Parse Suicides
				if *currentKill.AttackerSteamID == *currentKill.VictimSteamID {
					currentKill.IsSuicide = true
				} else {
					currentKill.IsSuicide = false
				}
			} else {
				currentKill.IsTeamkill = true
				currentKill.IsSuicide = true
			}
		}

		// Assister
		if e.Assister != nil {
			assistSteamID := int64(e.Assister.SteamID64)
			currentKill.AssisterSteamID = &assistSteamID
			assisterName := e.Assister.Name
			currentKill.AssisterName = &assisterName
			if e.Assister.TeamState != nil {
				assistTeamName := e.Assister.TeamState.ClanName()
				currentKill.AssisterTeam = &assistTeamName
			}
			assisterSide := unknown
			switch e.Assister.Team {
			case common.TeamTerrorists:
				assisterSide = "T"
			case common.TeamCounterTerrorists:
				assisterSide = "CT"
			case common.TeamSpectators:
				assisterSide = spectator
			case common.TeamUnassigned:
				assisterSide = unassigned
			default:
				assisterSide = unknown
			}
			currentKill.AssisterSide = &assisterSide
		}

		// Parse the opening kill info and trade info
		if len(currentRound.Kills) == 0 {
			currentKill.IsFirstKill = true
		} else {
			currentKill.IsFirstKill = false
			for i := len(currentRound.Kills) - 1; i >= 0 &&
				inTradeWindow(currentRound.Kills[i], currentKill, currentGame.TickRate,
					currentGame.ParsingOpts.TradeTime) && !currentKill.IsTrade; i-- {
				currentKill.IsTrade = isTrade(currentRound.Kills[i], currentKill,
					currentGame.TickRate, currentGame.ParsingOpts.TradeTime)
				if len(currentRound.Kills) > 0 && e.Victim != nil && currentKill.IsTrade {
					currentKill.PlayerTradedName = currentRound.Kills[i].VictimName
					currentKill.PlayerTradedSteamID = currentRound.Kills[i].VictimSteamID
					currentKill.PlayerTradedTeam = currentRound.Kills[i].VictimTeam
					currentKill.PlayerTradedSide = currentRound.Kills[i].VictimSide
				}
			}
		}

		// Parse flash info for kill
		if e.Victim != nil {
			currentKill.VictimBlinded = e.Victim.IsBlinded()
			if e.Victim.IsBlinded() {
				// This will only be true if in the killfeed the assister is the flasher
				if e.AssistedFlash {
					currentKill.AssisterSteamID = nil
					currentKill.AssisterName = nil
					currentKill.AssisterTeam = nil
					currentKill.AssisterSide = nil
				}

				// Find their latest flash event
				for _, flash := range currentRound.Flashes {
					flash := flash
					if (flash.PlayerSteamID == currentKill.VictimSteamID) &&
						(flash.Tick >= currentKill.Tick-5*currentGame.TickRate) &&
						(flash.Tick <= currentKill.Tick) {
						currentKill.FlashThrowerSteamID = &flash.AttackerSteamID
						currentKill.FlashThrowerName = &flash.AttackerName
						currentKill.FlashThrowerTeam = &flash.AttackerTeam
						currentKill.FlashThrowerSide = &flash.AttackerSide
					}
				}
			}
		}

		// Add Kill
		currentRound.Kills = append(currentRound.Kills, currentKill)
	})
}

func registerDamageHandler(demoParser *dem.Parser, currentGame *Game, currentRound *GameRound) {
	(*demoParser).RegisterEventHandler(func(e events.PlayerHurt) {
		gs := (*demoParser).GameState()

		currentDamage := DamageAction{}
		currentDamage.Tick = int64(gs.IngameTick())
		currentDamage.Second = determineSecond(currentDamage.Tick, *currentRound, currentGame.TickRate)
		currentDamage.ClockTime = calculateClocktime(currentDamage.Tick, *currentRound, currentGame.TickRate)
		if e.Weapon != nil {
			currentDamage.Weapon = e.Weapon.String()
			currentDamage.WeaponClass = convertWeaponClass(e.Weapon.Class())
		}
		currentDamage.HitGroup = convertHitGroup(e.HitGroup)
		currentDamage.HpDamage = int64(e.HealthDamage)
		currentDamage.HpDamageTaken = int64(e.HealthDamageTaken)
		currentDamage.ArmorDamage = int64(e.ArmorDamage)
		currentDamage.ArmorDamageTaken = int64(e.ArmorDamageTaken)

		// Attacker
		if e.Attacker != nil {
			attackerSteamID := int64(e.Attacker.SteamID64)
			currentDamage.AttackerSteamID = &attackerSteamID
			attackerName := e.Attacker.Name
			currentDamage.AttackerName = &attackerName
			if e.Attacker.TeamState != nil {
				attackerTeamName := e.Attacker.TeamState.ClanName()
				currentDamage.AttackerTeam = &attackerTeamName
			}

			attackerSide := unknown
			switch e.Attacker.Team {
			case common.TeamTerrorists:
				attackerSide = "T"
			case common.TeamCounterTerrorists:
				attackerSide = "CT"
			case common.TeamSpectators:
				attackerSide = spectator
			case common.TeamUnassigned:
				attackerSide = unassigned
			default:
				attackerSide = unknown
			}
			currentDamage.AttackerSide = &attackerSide

			attackerPos := e.Attacker.LastAlivePosition

			currentDamage.AttackerX = &attackerPos.X
			currentDamage.AttackerY = &attackerPos.Y
			currentDamage.AttackerZ = &attackerPos.Z
			attackerViewX := float64(e.Attacker.ViewDirectionX())
			attackerViewY := float64(e.Attacker.ViewDirectionY())
			currentDamage.AttackerViewX = &attackerViewX
			currentDamage.AttackerViewY = &attackerViewY
			attackerStrafe := e.Attacker.IsWalking()
			currentDamage.AttackerStrafe = &attackerStrafe

			if e.Weapon != nil {
				zoomLevel := int64(e.Weapon.ZoomLevel())
				currentDamage.ZoomLevel = &zoomLevel
			}
		}

		// Victim
		if e.Player != nil {
			victimSteamID := int64(e.Player.SteamID64)
			currentDamage.VictimSteamID = &victimSteamID
			victimName := e.Player.Name
			currentDamage.VictimName = &victimName
			if e.Player.TeamState != nil {
				victimTeamName := e.Player.TeamState.ClanName()
				currentDamage.VictimTeam = &victimTeamName
			}

			victimSide := unknown
			switch e.Player.Team {
			case common.TeamTerrorists:
				victimSide = "T"
			case common.TeamCounterTerrorists:
				victimSide = "CT"
			case common.TeamSpectators:
				victimSide = spectator
			case common.TeamUnassigned:
				victimSide = unassigned
			default:
				victimSide = unknown
			}
			currentDamage.VictimSide = &victimSide

			victimPos := e.Player.LastAlivePosition

			currentDamage.VictimX = &victimPos.X
			currentDamage.VictimY = &victimPos.Y
			currentDamage.VictimZ = &victimPos.Z
			victimViewX := float64(e.Player.ViewDirectionX())
			victimViewY := float64(e.Player.ViewDirectionY())
			currentDamage.VictimViewX = &victimViewX
			currentDamage.VictimViewY = &victimViewY

			// Parse team damage
			currentDamage.IsTeamDmg = false
			if currentDamage.AttackerSide != nil {
				if currentDamage.VictimSide != nil {
					if *currentDamage.AttackerSide == *currentDamage.VictimSide {
						currentDamage.IsTeamDmg = true
					}
				}
			}

			// Parse distance
			currentDamage.Distance = 0.0
			if e.Attacker != nil {
				X := math.Pow((*currentDamage.AttackerX - *currentDamage.VictimX), 2)
				Y := math.Pow((*currentDamage.AttackerY - *currentDamage.VictimY), 2)
				Z := math.Pow((*currentDamage.AttackerZ - *currentDamage.VictimZ), 2)
				currentDamage.Distance = math.Sqrt(X + Y + Z)
			}
		}

		// Add damages
		currentRound.Damages = append(currentRound.Damages, currentDamage)
	})
}

func registerFrameHandler(demoParser *dem.Parser, currentGame *Game, currentRound *GameRound, smokes *[]Smoke,
	roundInFreezetime *int, roundInEndTime *int, currentFrameIdx *int, parseFrames *bool, globalFrameIndex *int64) {
	(*demoParser).RegisterEventHandler(func(e events.FrameDone) {
		gs := (*demoParser).GameState()

		if (*roundInFreezetime == 0) && (*roundInEndTime == 0) {
			currentRound.CTRoundStartEqVal = int64(gs.TeamCounterTerrorists().RoundStartEquipmentValue())
			currentRound.TRoundStartEqVal = int64(gs.TeamTerrorists().RoundStartEquipmentValue())
			currentRound.CTFreezeTimeEndEqVal = int64(gs.TeamCounterTerrorists().FreezeTimeEndEquipmentValue())
			currentRound.TFreezeTimeEndEqVal = int64(gs.TeamTerrorists().FreezeTimeEndEquipmentValue())
			currentRound.CTRoundMoneySpend = int64(gs.TeamCounterTerrorists().MoneySpentThisRound())
			currentRound.TRoundMoneySpend = int64(gs.TeamTerrorists().MoneySpentThisRound())
		}

		if (*roundInFreezetime == 0) && (*currentFrameIdx == 0) && *parseFrames {
			currentFrame := GameFrame{}
			currentFrame.IsKillFrame = false

			// Create empty player lists
			currentFrame.CT.Players = []PlayerInfo{}
			currentFrame.T.Players = []PlayerInfo{}

			currentFrame.Tick = int64(gs.IngameTick())
			currentFrame.Second = determineSecond(currentFrame.Tick, *currentRound, currentGame.TickRate)
			currentFrame.ClockTime = calculateClocktime(currentFrame.Tick, *currentRound, currentGame.TickRate)

			// Parse T
			currentFrame.T = TeamFrameInfo{}
			currentFrame.T.Side = "T"
			if gs.TeamTerrorists() != nil {
				currentFrame.T.Team = gs.TeamTerrorists().ClanName()
			}
			currentFrame.T.CurrentEqVal = int64(gs.TeamTerrorists().CurrentEquipmentValue())
			tPlayers := gs.TeamTerrorists().Members()

			for _, p := range tPlayers {
				if p != nil {
					if !playerInList(p, currentFrame.T.Players) {
						currentFrame.T.Players = append(currentFrame.T.Players, parsePlayer(gs, p))
					}
				}
			}

			currentFrame.T.AlivePlayers = countAlivePlayers(currentFrame.T.Players)
			currentFrame.T.TotalUtility = countUtility(currentFrame.T.Players)
			// currentFrame.T.CurrentEqVal = sumPlayerEqVal(currentFrame.T.Players)

			// Parse CT
			currentFrame.CT = TeamFrameInfo{}
			currentFrame.CT.Side = "CT"
			if gs.TeamCounterTerrorists() != nil {
				currentFrame.CT.Team = gs.TeamCounterTerrorists().ClanName()
			}
			currentFrame.CT.CurrentEqVal = int64(gs.TeamCounterTerrorists().CurrentEquipmentValue())
			ctPlayers := gs.TeamCounterTerrorists().Members()

			for _, p := range ctPlayers {
				if p != nil {
					if !playerInList(p, currentFrame.CT.Players) {
						currentFrame.CT.Players = append(currentFrame.CT.Players, parsePlayer(gs, p))
					}
				}
			}

			currentFrame.CT.AlivePlayers = countAlivePlayers(currentFrame.CT.Players)
			currentFrame.CT.TotalUtility = countUtility(currentFrame.CT.Players)
			// currentFrame.CT.CurrentEqVal = sumPlayerEqVal(currentFrame.CT.Players)

			// Parse projectiles objects
			allGrenades := gs.GrenadeProjectiles()
			currentFrame.Projectiles = []GrenadeInfo{}
			for _, ele := range allGrenades {
				currentProjectile := GrenadeInfo{}
				currentProjectile.ProjectileType = ele.WeaponInstance.String()
				objPos := ele.Trajectory[len(ele.Trajectory)-1]

				currentProjectile.X = objPos.X
				currentProjectile.Y = objPos.Y
				currentProjectile.Z = objPos.Z
				currentFrame.Projectiles = append(currentFrame.Projectiles, currentProjectile)
			}

			// Parse infernos
			allInfernos := gs.Infernos()
			currentFrame.Fires = []Fire{}
			for _, ele := range allInfernos {
				currentFire := Fire{}
				objPos := ele.Entity.Position()
				currentFire.UniqueID = ele.UniqueID()

				currentFire.X = objPos.X
				currentFire.Y = objPos.Y
				currentFire.Z = objPos.Z
				currentFrame.Fires = append(currentFrame.Fires, currentFire)
			}

			// Parse smokes
			currentFrame.Smokes = []Smoke{}
			currentFrame.Smokes = *smokes

			// Parse bomb
			bombObj := gs.Bomb()
			currentBomb := BombInfo{}
			objPos := bombObj.Position()

			currentBomb.X = objPos.X
			currentBomb.Y = objPos.Y
			currentBomb.Z = objPos.Z
			currentFrame.Bomb = currentBomb
			if len(currentRound.Bomb) > 0 {
				for _, b := range currentRound.Bomb {
					if b.BombAction == plant {
						currentFrame.BombPlanted = true
						currentFrame.BombSite = *b.BombSite
					}
				}
			} else {
				currentFrame.BombPlanted = false
			}

			// Add frame
			if (len(currentFrame.CT.Players) > 0) || (len(currentFrame.T.Players) > 0) {
				if len(currentRound.Frames) > 0 {
					if currentRound.Frames[len(currentRound.Frames)-1].Tick < currentFrame.Tick {
						appendFrameToRound(currentRound, &currentFrame, globalFrameIndex)
					}
				} else {
					appendFrameToRound(currentRound, &currentFrame, globalFrameIndex)
				}
			}

			if *currentFrameIdx == (currentGame.ParsingOpts.ParseRate - 1) {
				*currentFrameIdx = 0
			} else {
				*currentFrameIdx++
			}
		} else {
			if *currentFrameIdx == (currentGame.ParsingOpts.ParseRate - 1) {
				*currentFrameIdx = 0
			} else {
				*currentFrameIdx++
			}
		}
	})
}

func cleanAndWriteGame(currentGame *Game, jsonIndentation bool, outpath string) {
	// Loop through damages and see if there are any multi-damages in a single tick,
	// and reduce them to one attacker-victim-weapon entry per tick
	if currentGame.ParsingOpts.DamagesRolled {
		for i := range currentGame.Rounds {
			var tempDamages []DamageAction
			for j := range currentGame.Rounds[i].Damages {
				if j < len(currentGame.Rounds[i].Damages) && j > 0 {
					if (len(tempDamages) > 0) &&
						(currentGame.Rounds[i].Damages[j].Tick == tempDamages[len(tempDamages)-1].Tick) &&
						(currentGame.Rounds[i].Damages[j].AttackerSteamID == tempDamages[len(tempDamages)-1].AttackerSteamID) &&
						(currentGame.Rounds[i].Damages[j].VictimSteamID == tempDamages[len(tempDamages)-1].VictimSteamID) &&
						(currentGame.Rounds[i].Damages[j].Weapon == tempDamages[len(tempDamages)-1].Weapon) {
						tempDamages[len(tempDamages)-1].HpDamage += currentGame.Rounds[i].Damages[j].HpDamage
						tempDamages[len(tempDamages)-1].HpDamageTaken += currentGame.Rounds[i].Damages[j].HpDamageTaken
						tempDamages[len(tempDamages)-1].ArmorDamage += currentGame.Rounds[i].Damages[j].ArmorDamage
						tempDamages[len(tempDamages)-1].ArmorDamageTaken += currentGame.Rounds[i].Damages[j].ArmorDamageTaken
					} else {
						tempDamages = append(tempDamages, currentGame.Rounds[i].Damages[j])
					}
				} else {
					tempDamages = append(tempDamages, currentGame.Rounds[i].Damages[j])
				}
			}
			currentGame.Rounds[i].Damages = tempDamages
		}
	}

	// Write the JSON
	var file []byte
	var err error
	if jsonIndentation {
		file, err = json.MarshalIndent(currentGame, "", " ")
	} else {
		file, err = json.Marshal(currentGame)
	}
	checkError(err)
	_ = os.WriteFile(outpath+"/"+currentGame.MatchName+".json", file, 0600)
}

// Main.
func main() {
	/* Parse the arguments

	Run the parser as follows:
	go run parse_demo.go -demo /path/to/demo.dem -parserate 1/2/4/8/16/32/64/128 -demoID someDemoIDString

	The parserate should be one of 2^0 to 2^7. The lower the value, the more frames are collected.
	Indicates spacing between parsed demo frames in ticks.
	*/
	fl := new(flag.FlagSet)
	demoPathPtr := fl.String("demo", "", "Demo file `path`")
	parseRatePtr := fl.Int("parserate", 128, "Parse rate, indicates spacing between ticks")
	parseFramesPtr := fl.Bool("parseframes", false, "Parse frames")
	parseKillFramesPtr := fl.Bool("parsekillframes", false, "Parse kill frames")
	tradeTimePtr := fl.Int("tradetime", 5, "Trade time frame (in seconds)")
	roundBuyPtr := fl.String("buystyle", "hltv", "Round buy style")
	damagesRolledPtr := fl.Bool("dmgrolled", false, "Roll up damages")
	demoIDPtr := fl.String("demoid", "", "Demo string ID")
	jsonIndentationPtr := fl.Bool("jsonindentation", false, "Indent JSON file")
	parseChatPtr := fl.Bool("parsechat", false, "Parse chat messages")
	outpathPtr := fl.String("out", "", "Path to write output JSON")

	err := fl.Parse(os.Args[1:])
	checkError(err)

<<<<<<< HEAD
	// Parse MVP announcements
	p.RegisterEventHandler(func(e events.RoundMVPAnnouncement) {
	    currentRound.MVPName = e.Player.Name
	    currentRound.MVPSteamID = int64(e.Player.SteamID64)
	    currentRound.MVPReason = convertRoundMVPReason(e.Reason)
	})

=======
	demPath := *demoPathPtr
	parseRate := *parseRatePtr
	parseFrames := *parseFramesPtr
	parseKillFrames := *parseKillFramesPtr
	tradeTime := int64(*tradeTimePtr)
	roundBuyStyle := *roundBuyPtr
	damagesRolled := *damagesRolledPtr
	jsonIndentation := *jsonIndentationPtr
	parseChat := *parseChatPtr
	outpath := *outpathPtr

	// Read in demofile
	f, err := os.Open(demPath)
	checkError(err)
	defer f.Close()

	// Create new demoparser
	p := dem.NewParser(f)
	defer p.Close()

	// Parse demofile header
	header, err := p.ParseHeader()
	checkError(err)

	// Parse nav mesh given the map name
	currentMap := header.MapName
	currentMap = cleanMapName(currentMap)

	// Create flags to guide parsing
	roundStarted := 0
	roundInEndTime := 0
	roundInFreezetime := 0
	currentFrameIdx := 0
	convParsed := 0

	// Create game object, then initial round object
	currentGame := Game{}
	currentGame.MatchName = *demoIDPtr
	currentGame.Map = cleanMapName(currentMap)
	if p.TickRate() == 0 {
		currentGame.TickRate = 128
	} else {
		currentGame.TickRate = int64(math.Round(p.TickRate())) // Rounds to 127 instead
	}
	currentGame.PlaybackTicks = int64(header.PlaybackTicks)
	currentGame.PlaybackFrames = int64(header.PlaybackFrames)
	currentGame.ClientName = header.ClientName

	// Create empty smoke tracking list
	smokes := []Smoke{}

	// Set parsing options
	parsingOpts := ParserOpts{}
	parsingOpts.ParseRate = parseRate
	parsingOpts.ParseFrames = parseFrames
	parsingOpts.ParseKillFrames = parseKillFrames
	parsingOpts.TradeTime = tradeTime
	parsingOpts.RoundBuyStyle = roundBuyStyle
	parsingOpts.DamagesRolled = damagesRolled
	parsingOpts.ParseChat = parseChat
	currentGame.ParsingOpts = parsingOpts

	globalFrameIndex := int64(0)

	currentRound := GameRound{}

	// Create empty action lists for first round
	initializeRound(&currentRound)

	RoundRestartDelay := int64(5)

	// Create empty lists
	currentGame.MMRanks = []MMRank{}
	currentGame.Chat = []Chat{}
	currentGame.MatchPhases.AnnFinalRound = []int64{}
	currentGame.MatchPhases.AnnLastRoundHalf = []int64{}
	currentGame.MatchPhases.AnnMatchStarted = []int64{}
	currentGame.MatchPhases.GameHalfEnded = []int64{}
	currentGame.MatchPhases.MatchStart = []int64{}
	currentGame.MatchPhases.MatchStartedChanged = []int64{}
	currentGame.MatchPhases.WarmupChanged = []int64{}
	currentGame.MatchPhases.TeamSwitch = []int64{}
	currentGame.MatchPhases.RoundStarted = []int64{}
	currentGame.MatchPhases.RoundFreezeEnded = []int64{}
	currentGame.MatchPhases.RoundEnded = []int64{}
	currentGame.MatchPhases.RoundEndedOfficial = []int64{}

	// Parse rank updates
	registerRankUpdateHandler(&p, &currentGame)

	if parseChat {
		registerChatHandlers(&p, &currentGame)
	}

	// Parse player connects
	registerConnectHandler(&p, &currentGame)

	// Parse player disconnects
	registerDisonnectHandler(&p, &currentGame)

	// Parse the match phases
	registerMatchphases(&p, &currentGame)

	// Parse smokes
	registerSmokeHandler(&p, &smokes)

	// Parse round starts
	registerRoundStartHandler(&p, &currentGame, &currentRound,
		&roundStarted, &roundInFreezetime, &roundInEndTime, &smokes, &globalFrameIndex)
	registerRoundFreezeTimeEndHandler(&p, &currentGame, &currentRound, &convParsed,
		&RoundRestartDelay, &roundStarted, &roundInFreezetime, &roundInEndTime, &smokes)

	// Parse round ends
	registerRoundEndOfficialHandler(&p, &currentGame, &currentRound, &roundInEndTime, &RoundRestartDelay)
	registerRoundEndHandler(&p, &currentGame, &currentRound, &roundStarted, &roundInEndTime, &RoundRestartDelay)

	// Parse bomb defuses
	registerBombDefusedHandler(&p, &currentGame, &currentRound)
	registerBombDefuseStartHandler(&p, &currentGame, &currentRound)
	registerBombDefuseAbortHandler(&p, &currentGame, &currentRound)

	// Parse weapon fires
	registerWeaponFiresHandler(&p, &currentGame, &currentRound)

	// Parse player flashes
	registerPlayerFlashedHandler(&p, &currentGame, &currentRound)

	// Parse bomb plants
	registerBombPlantedHandler(&p, &currentGame, &currentRound)
	registerBombPlantBeginHandler(&p, &currentGame, &currentRound)
	registerBombPlantAbortedHandler(&p, &currentGame, &currentRound)

	// Parse grenade throws
	registerGrenadeThrowHandler(&p, &currentGame, &currentRound)

	// Parse grenade destroys
	registerGrenadeDestroyHandler(&p, &currentGame, &currentRound)

	// Parse kill events
	registerKillHandler(&p, &currentGame, &currentRound, &smokes, &roundInEndTime, &parseKillFrames, &globalFrameIndex)

	// Parse damage events
	registerDamageHandler(&p, &currentGame, &currentRound)

	// Parse a demo frame. If parse rate is 1, then every frame is parsed.
	// If parse rate is 2, then every 2 frames is parsed, and so on
	registerFrameHandler(&p, &currentGame, &currentRound, &smokes, &roundInFreezetime,
		&roundInEndTime, &currentFrameIdx, &parseFrames, &globalFrameIndex)
>>>>>>> 92ad20ab
	// Parse demofile to end
	err = p.ParseToEnd()
	currentGame.ParsedToFrame = int64(p.CurrentFrame())

	// Add the most recent round
	currentGame.Rounds = append(currentGame.Rounds, currentRound)

	// Clean rounds
	if len(currentGame.Rounds) > 0 {
		cleanAndWriteGame(&currentGame, jsonIndentation, outpath)
	}

	// Check error
	checkError(err)
}

// Function to handle errors.
func checkError(err error) {
	if err != nil {
		panic(err)
	}
}<|MERGE_RESOLUTION|>--- conflicted
+++ resolved
@@ -2580,15 +2580,6 @@
 	err := fl.Parse(os.Args[1:])
 	checkError(err)
 
-<<<<<<< HEAD
-	// Parse MVP announcements
-	p.RegisterEventHandler(func(e events.RoundMVPAnnouncement) {
-	    currentRound.MVPName = e.Player.Name
-	    currentRound.MVPSteamID = int64(e.Player.SteamID64)
-	    currentRound.MVPReason = convertRoundMVPReason(e.Reason)
-	})
-
-=======
 	demPath := *demoPathPtr
 	parseRate := *parseRatePtr
 	parseFrames := *parseFramesPtr
@@ -2737,7 +2728,6 @@
 	// If parse rate is 2, then every 2 frames is parsed, and so on
 	registerFrameHandler(&p, &currentGame, &currentRound, &smokes, &roundInFreezetime,
 		&roundInEndTime, &currentFrameIdx, &parseFrames, &globalFrameIndex)
->>>>>>> 92ad20ab
 	// Parse demofile to end
 	err = p.ParseToEnd()
 	currentGame.ParsedToFrame = int64(p.CurrentFrame())
